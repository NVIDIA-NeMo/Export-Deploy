--- conflicted
+++ resolved
@@ -88,16 +88,7 @@
     # Clean up
     apt-get clean
 
-<<<<<<< HEAD
-    # Install dependencies
-    uv sync --locked --only-group build ${UV_ARGS[@]}
-    uv sync -v \
-        --link-mode copy \
-        --locked \
-        --all-groups ${UV_ARGS[@]}
-=======
     unset PIP_CONSTRAINT
->>>>>>> 0b3874ba
 
     if [[ "$USE_UV" == "true" ]]; then
 
