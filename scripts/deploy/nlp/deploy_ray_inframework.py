# Copyright (c) 2025, NVIDIA CORPORATION.  All rights reserved.
#
# Licensed under the Apache License, Version 2.0 (the "License");
# you may not use this file except in compliance with the License.
# You may obtain a copy of the License at
#
#     http://www.apache.org/licenses/LICENSE-2.0
#
# Unless required by applicable law or agreed to in writing, software
# distributed under the License is distributed on an "AS IS" BASIS,
# WITHOUT WARRANTIES OR CONDITIONS OF ANY KIND, either express or implied.
# See the License for the specific language governing permissions and
# limitations under the License.

import argparse
import logging
import multiprocessing

from nemo_deploy.deploy_ray import DeployRay

LOGGER = logging.getLogger("NeMo")


def get_available_cpus():
    """Get the total number of available CPUs in the system."""
    return multiprocessing.cpu_count()


def parse_args():
    """Parse command-line arguments for the Ray deployment script."""
    parser = argparse.ArgumentParser(description="Deploy a Megatron model using Ray")
    parser.add_argument(
        "--nemo_checkpoint",
        type=str,
        default=None,
        help="Path to the .nemo checkpoint file",
    )
    parser.add_argument(
        "--num_gpus",
        type=int,
        default=1,
        help="Number of GPUs per node in case of single node. In case of multinode total number of GPUs across all nodes",
    )
    parser.add_argument(
        "--tensor_model_parallel_size",
        type=int,
        default=1,
        help="Size of the tensor model parallelism",
    )
    parser.add_argument(
        "--pipeline_model_parallel_size",
        type=int,
        default=1,
        help="Size of the pipeline model parallelism",
    )
    parser.add_argument(
        "-nlfps",
        "--num_layers_in_first_pipeline_stage",
        default=None,
        type=int,
        help="Number of layers in the first pipeline stage",
    )
    parser.add_argument(
        "-nllps",
        "--num_layers_in_last_pipeline_stage",
        default=None,
        type=int,
        help="Number of layers in the last pipeline stage",
    )
    parser.add_argument(
        "--expert_model_parallel_size",
        type=int,
        default=1,
        help="Size of the expert model parallelism",
    )
    parser.add_argument(
        "--context_parallel_size",
        type=int,
        default=1,
        help="Size of the context parallelism",
    )
    parser.add_argument(
        "-eps",
        "--account_for_embedding_in_pipeline_split",
        default=False,
        action="store_true",
        help="Account for embedding in the pipeline split",
    )
    parser.add_argument(
        "-lps",
        "--account_for_loss_in_pipeline_split",
        default=False,
        action="store_true",
        help="Account for loss in the pipeline split",
    )
    parser.add_argument(
        "--model_id",
        type=str,
        default="nemo-model",
        help="Identifier for the model in the API responses",
    )
    parser.add_argument(
        "--host",
        type=str,
        default="0.0.0.0",
        help="Host address to bind the Ray Serve server to",
    )
    parser.add_argument(
        "--port",
        type=int,
        default=1024,
        help="Port number to use for the Ray Serve server",
    )
    parser.add_argument(
        "--num_cpus",
        type=int,
        default=None,
        help="Number of CPUs to allocate for the Ray cluster. If None, will use all available CPUs.",
    )
    parser.add_argument(
        "--num_cpus_per_replica",
        type=float,
        default=8,
        help="Number of CPUs per model replica",
    )
    parser.add_argument(
        "--include_dashboard",
        action="store_true",
        help="Whether to include the Ray dashboard",
    )
    parser.add_argument(
        "--cuda_visible_devices",
        type=str,
        default=None,
        help="Comma-separated list of CUDA visible devices",
    )
    parser.add_argument(
        "--enable_cuda_graphs",
        action="store_true",
        help="Whether to enable CUDA graphs for faster inference",
    )
    parser.add_argument(
        "--enable_flash_decode",
        action="store_true",
        help="Whether to enable Flash Attention decode",
    )
    parser.add_argument(
        "--num_replicas",
        type=int,
        default=1,
        help="Number of replicas for the deployment",
    )
    parser.add_argument(
        "--legacy_ckpt",
        action="store_true",
        help="Whether to use legacy checkpoint format",
    )
    parser.add_argument(
        "--max_batch_size",
        type=int,
        default=32,
        help="Maximum batch size for inference",
    )
    parser.add_argument(
        "--random_seed",
        type=int,
        default=None,
        help="Random seed for reproducible inference",
    )
    parser.add_argument(
        "--megatron_checkpoint",
        type=str,
        default=None,
        help="Path to the Megatron checkpoint file",
    )
    parser.add_argument(
        "--model_type",
        type=str,
        default="gpt",
        help="Type of model to load",
    )
    parser.add_argument(
        "--micro_batch_size",
        type=int,
        default=None,
        help="Micro batch size for model execution",
    )
    parser.add_argument(
<<<<<<< HEAD
        "--tokenizer_path",
        type=str,
        default=None,
        help="Path to the tokenizer model file (optional, overrides checkpoint tokenizer)",
=======
        "--runtime_env",
        type=dict,
        default={},
        help="Runtime environment for the deployment",
>>>>>>> 2129a938
    )
    return parser.parse_args()


def main():
    """Main function to deploy a Megatron model using Ray."""
    args = parse_args()
    # Initialize Ray deployment with updated DeployRay class
    runtime_env = args.runtime_env
    if args.cuda_visible_devices is not None:
        runtime_env["env_vars"] = {
            "CUDA_VISIBLE_DEVICES": args.cuda_visible_devices,
        }

    ray_deployer = DeployRay(
        num_cpus=args.num_cpus,
        num_gpus=args.num_gpus,
        include_dashboard=args.include_dashboard,
        host=args.host,
        port=args.port,
        runtime_env=runtime_env,
    )
    if args.nemo_checkpoint:
        model_format = "nemo"
    elif args.megatron_checkpoint:
        model_format = "megatron"
    else:
        raise ValueError("Either --nemo_checkpoint or --megatron_checkpoint must be provided")

    model_config_kwargs = {
        "account_for_embedding_in_pipeline_split": args.account_for_embedding_in_pipeline_split,
        "account_for_loss_in_pipeline_split": args.account_for_loss_in_pipeline_split,
    }

    if args.num_layers_in_first_pipeline_stage is not None:
        model_config_kwargs["num_layers_in_first_pipeline_stage"] = args.num_layers_in_first_pipeline_stage

    if args.num_layers_in_last_pipeline_stage is not None:
        model_config_kwargs["num_layers_in_last_pipeline_stage"] = args.num_layers_in_last_pipeline_stage

    # Deploy the inframework model using the updated API
    ray_deployer.deploy_inframework_model(
        nemo_checkpoint=args.nemo_checkpoint,
        num_gpus=args.num_gpus,
        tensor_model_parallel_size=args.tensor_model_parallel_size,
        pipeline_model_parallel_size=args.pipeline_model_parallel_size,
        expert_model_parallel_size=args.expert_model_parallel_size,
        context_parallel_size=args.context_parallel_size,
        model_id=args.model_id,
        num_cpus_per_replica=args.num_cpus_per_replica,
        num_replicas=args.num_replicas,
        enable_cuda_graphs=args.enable_cuda_graphs,
        enable_flash_decode=args.enable_flash_decode,
        legacy_ckpt=args.legacy_ckpt,
        max_batch_size=args.max_batch_size,
        random_seed=args.random_seed,
        megatron_checkpoint_filepath=args.megatron_checkpoint,
        model_type=args.model_type,
        model_format=model_format,
        micro_batch_size=args.micro_batch_size,
        tokenizer_path=args.tokenizer_path,
        **model_config_kwargs,
    )


if __name__ == "__main__":
    main()<|MERGE_RESOLUTION|>--- conflicted
+++ resolved
@@ -186,17 +186,16 @@
         help="Micro batch size for model execution",
     )
     parser.add_argument(
-<<<<<<< HEAD
         "--tokenizer_path",
         type=str,
         default=None,
         help="Path to the tokenizer model file (optional, overrides checkpoint tokenizer)",
-=======
+    )
+    parser.add_argument(
         "--runtime_env",
         type=dict,
         default={},
         help="Runtime environment for the deployment",
->>>>>>> 2129a938
     )
     return parser.parse_args()
 
