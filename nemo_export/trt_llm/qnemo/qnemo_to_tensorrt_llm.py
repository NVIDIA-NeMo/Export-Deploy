--- conflicted
+++ resolved
@@ -79,23 +79,6 @@
 
     speculative_decoding_mode = "medusa" if "Medusa" in config.architecture else None
 
-<<<<<<< HEAD
-    build_cmd = "trtllm-build "
-    build_cmd += f"--checkpoint_dir {nemo_checkpoint_path} "
-    build_cmd += f"--log_level {log_level} "
-    build_cmd += f"--output_dir {engine_dir} "
-    build_cmd += f"--workers {num_build_workers} "
-    build_cmd += f"--max_batch_size {max_batch_size} "
-    build_cmd += f"--max_input_len {max_input_len} "
-    build_cmd += f"--max_beam_width {max_beam_width} "
-    build_cmd += f"--max_prompt_embedding_table_size {max_prompt_embedding_table_size} "
-    build_cmd += f"--paged_kv_cache {'enable' if paged_kv_cache else 'disable'} "
-    build_cmd += f"--use_paged_context_fmha {'enable' if paged_context_fmha else 'disable'} "
-    build_cmd += f"--remove_input_padding {'enable' if remove_input_padding else 'disable'} "
-    build_cmd += f"--multiple_profiles {'enable' if multiple_profiles else 'disable'} "
-    build_cmd += f"--reduce_fusion {'enable' if reduce_fusion else 'disable'} "
-    build_cmd += f"--use_fused_mlp {'enable' if use_fused_mlp else 'disable'} "
-=======
     build_cmd = ["trtllm-build"]
     build_cmd.extend(["--checkpoint_dir", nemo_checkpoint_path])
     build_cmd.extend(["--log_level", log_level])
@@ -111,7 +94,6 @@
     build_cmd.extend(["--multiple_profiles", "enable" if multiple_profiles else "disable"])
     build_cmd.extend(["--reduce_fusion", "enable" if reduce_fusion else "disable"])
     build_cmd.extend(["--use_fused_mlp", "enable" if use_fused_mlp else "disable"])
->>>>>>> e6d7085f
 
     if not use_qdq:
         build_cmd.extend(["--gemm_plugin", "auto"])
