# Copyright (c) 2025, NVIDIA CORPORATION.  All rights reserved.
#
# Licensed under the Apache License, Version 2.0 (the "License");
# you may not use this file except in compliance with the License.
# You may obtain a copy of the License at
#
#     http://www.apache.org/licenses/LICENSE-2.0
#
# Unless required by applicable law or agreed to in writing, software
# distributed under the License is distributed on an "AS IS" BASIS,
# WITHOUT WARRANTIES OR CONDITIONS OF ANY KIND, either express or implied.
# See the License for the specific language governing permissions and
# limitations under the License.

import json
from pathlib import Path
from typing import Any, Dict, Optional, Union

import torch
import yaml
from hydra.utils import instantiate
from omegaconf import OmegaConf
from transformers import AutoConfig
from vllm.config import (ModelConfig, ModelImpl, PoolerConfig,
                         _get_and_verify_dtype, _get_and_verify_max_len)
from vllm.transformers_utils.config import get_hf_text_config

from nemo_export.tarutils import TarPath
from nemo_export.utils import is_nemo2_checkpoint
from nemo_export.vllm.model_converters import get_model_converter


class NemoModelConfig(ModelConfig):
    """
    This class pretents to be a vllm.config.ModelConfig (with extra fields) but skips
    some of its initialization code, and initializes the configuration from a Nemo checkpoint instead.
    """

    def __init__(
        self,
        nemo_checkpoint: str,
        model_dir: str,
        model_type: str,
        tokenizer_mode: str,
        dtype: Union[str, torch.dtype],
        seed: int,
        revision: Optional[str] = None,
        override_neuron_config: Optional[Dict[str, Any]] = None,
        code_revision: Optional[str] = None,
        rope_scaling: Optional[dict] = None,
        rope_theta: Optional[float] = None,
        tokenizer_revision: Optional[str] = None,
        max_model_len: Optional[int] = None,
        quantization: Optional[str] = None,
        quantization_param_path: Optional[str] = None,
        enforce_eager: bool = False,
        max_seq_len_to_capture: Optional[int] = 8192,
        max_logprobs: int = 5,
        disable_sliding_window: bool = False,
        disable_cascade_attn: bool = False,
        use_async_output_proc: bool = False,
        disable_mm_preprocessor_cache: bool = False,
        logits_processor_pattern: Optional[str] = None,
        override_pooler_config: Optional[PoolerConfig] = None,
        override_generation_config: Optional[Dict[str, Any]] = None,
        enable_sleep_mode: bool = False,
        model_impl: Union[str, ModelImpl] = ModelImpl.AUTO,
    ) -> None:
        # Don't call ModelConfig.__init__ because we don't want it to call
        # transformers.AutoConfig.from_pretrained(...)

        # TODO: Do something about vLLM's call to _load_generation_config_dict in LLMEngine.__init__
        # because it calls transformers.GenerationConfig.from_pretrained(...), which tries to download things

        self.nemo_checkpoint = nemo_checkpoint
        self.model = model_dir
        self.model_type = model_type
        self.tokenizer = None
        self.tokenizer_mode = tokenizer_mode
        self.skip_tokenizer_init = False
        self.trust_remote_code = False
        self.seed = seed
        self.revision = revision
        self.code_revision = code_revision
        self.override_neuron_config = override_neuron_config
        self.rope_scaling = rope_scaling
        self.rope_theta = rope_theta
        self.tokenizer_revision = tokenizer_revision
        self.model_impl = model_impl
        self.quantization = quantization
        self.quantization_param_path = quantization_param_path
        self.enforce_eager = enforce_eager
        self.max_seq_len_to_capture = max_seq_len_to_capture
        self.max_logprobs = max_logprobs
        self.disable_sliding_window = disable_sliding_window
        self.disable_cascade_attn = disable_cascade_attn
        self.served_model_name = nemo_checkpoint
        self.multimodal_config = None
        self.mm_processor_kwargs = {}
        self.use_async_output_proc = use_async_output_proc
        self.disable_mm_preprocessor_cache = disable_mm_preprocessor_cache
        self.logits_processor_pattern = logits_processor_pattern
        self.generation_config = None
        self.task = "generate"  # Only the generate task is supported
        self.is_hybrid = False  # No hybrid models are supported
        self.attention_chunk_size = None  # Llama4-specific parameter
        self.override_generation_config = override_generation_config

        if self.task in ("draft", "generate"):
            self.truncation_side = "left"
        else:
            self.truncation_side = "right"

        self.encoder_config = self._get_encoder_config()
        self.pooler_config = self._init_pooler_config(override_pooler_config)
        self.enable_sleep_mode = enable_sleep_mode

        from vllm.platforms import \
            current_platform  # vLLM uses local import for current_platform

        if self.enable_sleep_mode and not current_platform.is_cuda():
            raise ValueError("Sleep mode is only supported on CUDA devices.")

        self.model_converter = get_model_converter(model_type)
        if self.model_converter is None:
            raise RuntimeError(f'Unknown model type "{model_type}"')

        if is_nemo2_checkpoint(nemo_checkpoint):
            nemo_checkpoint: Path = Path(nemo_checkpoint)
            tokenizer_config = OmegaConf.load(nemo_checkpoint / "context/model.yaml").tokenizer
            if ("additional_special_tokens" in tokenizer_config) and len(
                tokenizer_config["additional_special_tokens"]
            ) == 0:
                del tokenizer_config["additional_special_tokens"]

            tokenizer_config = self._change_paths_to_absolute_paths(tokenizer_config, nemo_checkpoint)
<<<<<<< HEAD
            with (nemo_checkpoint / "context/model.yaml").open('r') as config_file:
=======
            tokenizer = instantiate(tokenizer_config)

            with (nemo_checkpoint / "context/model.yaml").open("r") as config_file:
>>>>>>> cd9a66e6
                self.nemo_model_config: dict = yaml.load(config_file, Loader=yaml.SafeLoader)
            hf_args = self._load_hf_arguments(self.nemo_model_config["config"])

<<<<<<< HEAD
            tokenizer = instantiate(tokenizer_config)
            hf_args['vocab_size'] = tokenizer.original_vocab_size
            self.model_converter.convert_config(self.nemo_model_config['config'], hf_args)
            # In transformers ~= 4.52.0, the config for model_type="mixtral" loads with head_dim=None
            # which causes issues down the way in vLLM in MixtralAttention class. One possible fix is
            # to delete head_dim from the config if it is None.
            self.hf_config = AutoConfig.for_model(model_type, **hf_args)
            assert "huggingface" in tokenizer_config["_target_"]
            tokenizer_id = tokenizer_config["pretrained_model_name"]
=======
            if hasattr(tokenizer, "bos_id"):
                tokenizer.tokenizer.bos_token_id = tokenizer.bos_id
            if hasattr(tokenizer, "eos_id"):
                tokenizer.tokenizer.eos_token_id = tokenizer.eos_id

            hf_args["vocab_size"] = tokenizer.original_vocab_size
            self.model_converter.convert_config(self.nemo_model_config["config"], hf_args)
            self.hf_config = AutoConfig.for_model(model_type, **hf_args)
            self.nemo_model_config["tokenizer"] = tokenizer
>>>>>>> cd9a66e6
        else:
            with TarPath(nemo_checkpoint) as archive:
                with (archive / "model_config.yaml").open("r") as model_config_file:
                    self.nemo_model_config = yaml.load(model_config_file, Loader=yaml.SafeLoader)
                    hf_args = self._load_hf_arguments(self.nemo_model_config)
                    self.model_converter.convert_config(self.nemo_model_config, hf_args)
                self.hf_config = AutoConfig.for_model(model_type, **hf_args)
            assert self.nemo_model_config["tokenizer"]["library"] == "huggingface"
            tokenizer_id = self.nemo_model_config["tokenizer"]["type"]
        self.tokenizer = tokenizer_id

        self.hf_config.architectures = [self.model_converter.get_architecture()]
        if self.rope_scaling is not None:
            self.hf_config["rope_scaling"] = rope_scaling

        self.hf_text_config = get_hf_text_config(self.hf_config)
        self.dtype = _get_and_verify_dtype(self.hf_text_config, dtype)
        self.max_model_len = _get_and_verify_max_len(
            hf_config=self.hf_text_config,
            max_model_len=max_model_len,
            disable_sliding_window=self.disable_sliding_window,
            sliding_window_len=self.get_hf_config_sliding_window(),
        )
        self.is_attention_free = self._init_attention_free()
        self.has_inner_state = self._init_has_inner_state()
        self.has_noops = self._init_has_noops()

        self._verify_tokenizer_mode()
        self._verify_quantization()
        self._verify_cuda_graph()

    @staticmethod
    def _change_paths_to_absolute_paths(tokenizer_config: Dict[Any, Any], nemo_checkpoint: Path) -> Dict[Any, Any]:
        """
        Creates absolute path to the local tokenizers. Used for NeMo 2.0.

        Args:
            tokenizer_config (dict): Parameters for instantiating the tokenizer.
            nemo_checkpoint (path): Path to the NeMo2 checkpoint.
        Returns:
            dict: Updated tokenizer config.
        """
        context_path = nemo_checkpoint / "context"

        # 'pretrained_model_name' -- huggingface tokenizer case
        # 'model_path' -- sentencepiece tokenizer
        path_keys = ["pretrained_model_name", "model_path"]

        for path_key in path_keys:
            if path := tokenizer_config.get(path_key, None):
                tokenizer_path = context_path / path
                if not tokenizer_path.exists():
                    continue

                tokenizer_config[path_key] = str(tokenizer_path.resolve())

        return tokenizer_config

    def _load_hf_arguments(self, nemo_config: Dict[str, Any]) -> Dict[str, Any]:
        """
        Maps argument names used in NeMo to their corresponding names in HF.
        """

        hf_to_nemo_dict = {
            "hidden_size": "hidden_size",
            "intermediate_size": "ffn_hidden_size",
            "num_hidden_layers": "num_layers",
            "num_attention_heads": "num_attention_heads",
            "num_key_value_heads": "num_query_groups",
            # 'hidden_act': 'activation', ## <- vLLM has good defaults for the models, nemo values are wrong
<<<<<<< HEAD
            'num_local_experts': 'num_moe_experts',
            'max_position_embeddings': ['max_position_embeddings', 'encoder_seq_length'],
            'tie_word_embeddings': 'share_embeddings_and_output_weights',
            'rms_norm_eps': 'layernorm_epsilon',
            'attention_dropout': 'attention_dropout',
            'initializer_range': 'init_method_std',
            'norm_epsilon': 'layernorm_epsilon',
            'rope_theta': 'rotary_base',
            'use_bias': ['bias', 'add_bias_linear'],
=======
            "max_position_embeddings": ["max_position_embeddings", "encoder_seq_length"],
            "tie_word_embeddings": "share_embeddings_and_output_weights",
            "rms_norm_eps": "layernorm_epsilon",
            "attention_dropout": "attention_dropout",
            "initializer_range": "init_method_std",
            "norm_epsilon": "layernorm_epsilon",
            "rope_theta": "rotary_base",
            "use_bias": ["bias", "add_bias_linear"],
>>>>>>> cd9a66e6
        }

        hf_args = {}
        for hf_arg, nemo_arg in hf_to_nemo_dict.items():
            if not isinstance(nemo_arg, list):
                nemo_arg = [nemo_arg]

            for nemo_arg_option in nemo_arg:
                value = nemo_config.get(nemo_arg_option)
                if value is not None:
                    hf_args[hf_arg] = value
                    break

        return hf_args

    def try_get_generation_config(self, *args, **kwargs):
        """
        Prevent vLLM from trying to load a generation config
        """
        nemo_path = Path(self.nemo_checkpoint)
        generation_config_path = nemo_path / "context" / "artifacts" / "generation_config.json"
        if generation_config_path.exists():
            with generation_config_path.open("r") as f:
                return json.load(f)

        return {}<|MERGE_RESOLUTION|>--- conflicted
+++ resolved
@@ -134,37 +134,19 @@
                 del tokenizer_config["additional_special_tokens"]
 
             tokenizer_config = self._change_paths_to_absolute_paths(tokenizer_config, nemo_checkpoint)
-<<<<<<< HEAD
-            with (nemo_checkpoint / "context/model.yaml").open('r') as config_file:
-=======
-            tokenizer = instantiate(tokenizer_config)
-
             with (nemo_checkpoint / "context/model.yaml").open("r") as config_file:
->>>>>>> cd9a66e6
                 self.nemo_model_config: dict = yaml.load(config_file, Loader=yaml.SafeLoader)
             hf_args = self._load_hf_arguments(self.nemo_model_config["config"])
 
-<<<<<<< HEAD
             tokenizer = instantiate(tokenizer_config)
-            hf_args['vocab_size'] = tokenizer.original_vocab_size
-            self.model_converter.convert_config(self.nemo_model_config['config'], hf_args)
+            hf_args["vocab_size"] = tokenizer.original_vocab_size
+            self.model_converter.convert_config(self.nemo_model_config["config"], hf_args)
             # In transformers ~= 4.52.0, the config for model_type="mixtral" loads with head_dim=None
             # which causes issues down the way in vLLM in MixtralAttention class. One possible fix is
             # to delete head_dim from the config if it is None.
             self.hf_config = AutoConfig.for_model(model_type, **hf_args)
             assert "huggingface" in tokenizer_config["_target_"]
             tokenizer_id = tokenizer_config["pretrained_model_name"]
-=======
-            if hasattr(tokenizer, "bos_id"):
-                tokenizer.tokenizer.bos_token_id = tokenizer.bos_id
-            if hasattr(tokenizer, "eos_id"):
-                tokenizer.tokenizer.eos_token_id = tokenizer.eos_id
-
-            hf_args["vocab_size"] = tokenizer.original_vocab_size
-            self.model_converter.convert_config(self.nemo_model_config["config"], hf_args)
-            self.hf_config = AutoConfig.for_model(model_type, **hf_args)
-            self.nemo_model_config["tokenizer"] = tokenizer
->>>>>>> cd9a66e6
         else:
             with TarPath(nemo_checkpoint) as archive:
                 with (archive / "model_config.yaml").open("r") as model_config_file:
@@ -235,17 +217,7 @@
             "num_attention_heads": "num_attention_heads",
             "num_key_value_heads": "num_query_groups",
             # 'hidden_act': 'activation', ## <- vLLM has good defaults for the models, nemo values are wrong
-<<<<<<< HEAD
-            'num_local_experts': 'num_moe_experts',
-            'max_position_embeddings': ['max_position_embeddings', 'encoder_seq_length'],
-            'tie_word_embeddings': 'share_embeddings_and_output_weights',
-            'rms_norm_eps': 'layernorm_epsilon',
-            'attention_dropout': 'attention_dropout',
-            'initializer_range': 'init_method_std',
-            'norm_epsilon': 'layernorm_epsilon',
-            'rope_theta': 'rotary_base',
-            'use_bias': ['bias', 'add_bias_linear'],
-=======
+            "num_local_experts": "num_moe_experts",
             "max_position_embeddings": ["max_position_embeddings", "encoder_seq_length"],
             "tie_word_embeddings": "share_embeddings_and_output_weights",
             "rms_norm_eps": "layernorm_epsilon",
@@ -254,7 +226,6 @@
             "norm_epsilon": "layernorm_epsilon",
             "rope_theta": "rotary_base",
             "use_bias": ["bias", "add_bias_linear"],
->>>>>>> cd9a66e6
         }
 
         hf_args = {}
