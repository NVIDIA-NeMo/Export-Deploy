--- conflicted
+++ resolved
@@ -275,15 +275,9 @@
             Tensor(name="temperature", shape=(-1,), dtype=np.single, optional=True),
             Tensor(name="random_seed", shape=(-1,), dtype=np.int_, optional=True),
             Tensor(name="compute_logprob", shape=(-1,), dtype=np.bool_, optional=True),
-<<<<<<< HEAD
             Tensor(name="apply_chat_template", shape=(-1,), dtype=np.bool_, optional=True),
-=======
-            Tensor(
-                name="apply_chat_template", shape=(-1,), dtype=np.bool_, optional=True
-            ),
             Tensor(name="n_top_logprobs", shape=(-1,), dtype=np.int_, optional=True),
             Tensor(name="echo", shape=(-1,), dtype=np.bool_, optional=True),
->>>>>>> e6d7085f
         )
         return inputs
 
@@ -329,11 +323,7 @@
                 broadcast_list(prompts, src=0)
                 broadcast_list(data=[temperature, top_k, top_p, num_tokens_to_generate, log_probs], src=0)
         # Use the shared inference function
-<<<<<<< HEAD
-        (output_texts, output_log_probs) = self._infer_fn(
-=======
         output_infer = self._infer_fn(
->>>>>>> e6d7085f
             prompts=prompts,
             temperature=temperature,
             top_k=top_k,
@@ -349,9 +339,7 @@
         # Format output for triton
         output_infer["sentences"] = cast_output(output_infer["sentences"], np.bytes_)
         if "top_logprobs" in output_infer.keys():
-            output_infer["top_logprobs"] = cast_output(
-                output_infer["top_logprobs"], np.bytes_
-            )
+            output_infer["top_logprobs"] = cast_output(output_infer["top_logprobs"], np.bytes_)
         return output_infer
 
     def _infer_fn(
@@ -404,9 +392,7 @@
 
         results = self.generate(prompts, inference_params)
         if echo:
-            output_texts = [
-                r.prompt + r.generated_text if text_only else r for r in results
-            ]
+            output_texts = [r.prompt + r.generated_text if text_only else r for r in results]
         else:
             output_texts = [r.generated_text if text_only else r for r in results]
         output_texts = self.remove_eos_token(output_texts)
@@ -418,12 +404,7 @@
                 # Convert to torch tensor and then move to cpu as generated_log_probs is a list and cant be moved
                 # to cpu otherwise
                 if echo:
-                    lp = (
-                        torch.tensor(r.prompt_log_probs + r.generated_log_probs)
-                        .cpu()
-                        .detach()
-                        .numpy()
-                    )
+                    lp = torch.tensor(r.prompt_log_probs + r.generated_log_probs).cpu().detach().numpy()
                 else:
                     lp = torch.tensor(r.generated_log_probs).cpu().detach().numpy()
 
@@ -432,21 +413,13 @@
                 else:
                     output_log_probs.append(lp)
 
-<<<<<<< HEAD
-        return (output_texts, output_log_probs)
-=======
             if echo:
                 # if echo, arrays in output_log_probs can have diff len due to diff num of prompt tokens. Pad the
                 # tokens in that case
                 # Find the maximum length
                 max_len = max(len(arr) for arr in output_log_probs)
                 # Pad each array to the maximum length. Pads 0.
-                padded = np.array(
-                    [
-                        np.pad(arr, (0, max_len - len(arr)), constant_values=0)
-                        for arr in output_log_probs
-                    ]
-                )
+                padded = np.array([np.pad(arr, (0, max_len - len(arr)), constant_values=0) for arr in output_log_probs])
                 output_infer["log_probs"] = padded
             else:
                 output_infer["log_probs"] = np.array(output_log_probs)
@@ -462,7 +435,6 @@
             output_infer["top_logprobs"] = output_top_n_log_probs
 
         return output_infer
->>>>>>> e6d7085f
 
     def ray_infer_fn(self, inputs: dict):
         """Ray-compatible inference function that takes a dictionary of inputs and returns a dictionary of outputs.
@@ -495,11 +467,7 @@
         echo = inputs.pop("echo", False)
         text_only = inputs.pop("text_only", True)
 
-<<<<<<< HEAD
-        (output_texts, output_log_probs) = self._infer_fn(
-=======
         return self._infer_fn(
->>>>>>> e6d7085f
             prompts=prompts,
             temperature=temperature,
             top_k=top_k,
