# Copyright (c) 2025, NVIDIA CORPORATION.  All rights reserved.
#
# Licensed under the Apache License, Version 2.0 (the "License");
# you may not use this file except in compliance with the License.
# You may obtain a copy of the License at
#
#     http://www.apache.org/licenses/LICENSE-2.0
#
# Unless required by applicable law or agreed to in writing, software
# distributed under the License is distributed on an "AS IS" BASIS,
# WITHOUT WARRANTIES OR CONDITIONS OF ANY KIND, either express or implied.
# See the License for the specific language governing permissions and
# limitations under the License.


from ray import serve
import logging
import numpy as np
import time
from typing import Any, Dict

import torch
from fastapi import FastAPI, HTTPException

from nemo_deploy.ray_utils import find_available_port
from nemo_deploy.nlp.hf_deployable import HuggingFaceLLMDeploy

LOGGER = logging.getLogger("NeMo")

app = FastAPI()


@serve.deployment(
    num_replicas=1,  # One replica per GPU
    ray_actor_options={
        "num_gpus": 1,  # Each replica gets 1 GPU
        "num_cpus": 8,
    },
    max_ongoing_requests=10,
)
@serve.ingress(app)
class HFRayDeployable:
    """A Ray Serve compatible wrapper for deploying HuggingFace models.

    This class provides a standardized interface for deploying HuggingFace models
    in Ray Serve. It supports various NLP tasks and handles model loading,
    inference, and deployment configurations.

    Args:
        hf_model_id_path (str): Path to the HuggingFace model or model identifier.
            Can be a local path or a model ID from HuggingFace Hub.
        task (str): HuggingFace task type (e.g., "text-generation"). Defaults to "text-generation".
        trust_remote_code (bool): Whether to trust remote code when loading the model. Defaults to True.
        device_map (str): Device mapping strategy for model placement. Defaults to "auto".
        tp_plan (str): Tensor parallelism plan for distributed inference. Defaults to None.
        model_id (str): Identifier for the model in the API responses. Defaults to "nemo-model".
    """

    def __init__(
        self,
        hf_model_id_path: str,
        task: str = "text-generation",
        trust_remote_code: bool = True,
        model_id: str = "nemo-model",
        device_map: str = "auto",
        max_memory: str = None
    ):
        """Initialize the HuggingFace model deployment.

        Args:
            hf_model_id_path (str): Path to the HuggingFace model or model identifier.
            task (str): HuggingFace task type. Defaults to "text-generation".
            trust_remote_code (bool): Whether to trust remote code. Defaults to True.
            device_map (str): Device mapping strategy. Defaults to "auto".
            model_id (str): Model identifier. Defaults to "nemo-model".
            max_memory (str): Maximum memory allocation when using balanced device map.

        Raises:
            ImportError: If Ray is not installed.
            Exception: If model initialization fails.
        """
        try:
            max_memory_dict = None
            self._setup_unique_distributed_parameters(device_map)
            if device_map == "balanced":
                if not max_memory:
                    raise ValueError("max_memory must be provided when device_map is 'balanced'")
                num_gpus = torch.cuda.device_count()
                if num_gpus > 1:
                    print(f"Using tensor parallel across {num_gpus} GPUs for large model")
                    max_memory_dict = {i: "75GiB" for i in range(num_gpus)}
            self.model = HuggingFaceLLMDeploy(
                hf_model_id_path=hf_model_id_path,
                task=task,
                trust_remote_code=trust_remote_code,
                device_map=device_map,
                max_memory=max_memory_dict,
            )
            self.model_id = model_id
<<<<<<< HEAD
            self.max_batch_size = max_batch_size
            self.batch_wait_timeout_s = batch_wait_timeout_s

            # Dynamically apply the serve.batch decorator with the user-configured parameters
            # This allows the batch size and timeout to be configured when instantiating the class
            self.batched_inference = serve.batch(
                max_batch_size=self.max_batch_size, batch_wait_timeout_s=self.batch_wait_timeout_s
            )(self._batched_inference)
=======
>>>>>>> e6d7085f

        except Exception as e:
            LOGGER.error(f"Error initializing HuggingFaceLLMServe replica: {str(e)}")
            raise

    def _setup_unique_distributed_parameters(self, device_map):
        """Configure unique distributed communication parameters for each model replica.

        This function sets up unique MASTER_PORT environment variables for each Ray Serve
        replica to ensure they can initialize their own torch.distributed process groups
        without port conflicts. Only runs for 'balanced' or 'auto' device maps.

        Args:
            device_map (str): The device mapping strategy ('auto', 'balanced', etc.)
        """
        if device_map == "balanced" or device_map == "auto":
            import os

            import torch.distributed as dist

            # Check if torch.distributed is already initialized
            if not dist.is_initialized():
                # Get a unique port based on current process ID to avoid conflicts

                unique_port = find_available_port(29500, "127.0.0.1")
                # Set environment variables for torch.distributed
                os.environ["MASTER_ADDR"] = "127.0.0.1"
                os.environ["MASTER_PORT"] = str(unique_port)

    @app.post("/v1/completions/")
    async def completions(self, request: Dict[Any, Any]):
        """Handle text completion requests.

        This endpoint processes text completion requests in OpenAI API format and returns
        generated completions with token usage information.

        Args:
            request (Dict[Any, Any]): Request dictionary containing:
                - prompts: List of input prompts
                - max_tokens: Maximum tokens to generate (optional)
                - temperature: Sampling temperature (optional)
                - top_k: Top-k sampling parameter (optional)
                - top_p: Top-p sampling parameter (optional)
                - model: Model identifier (optional)

        Returns:
            Dict containing:
                - id: Unique completion ID
                - object: Response type ("text_completion")
                - created: Timestamp
                - model: Model identifier
                - choices: List of completion choices
                - usage: Token usage statistics

        Raises:
            HTTPException: If inference fails.
        """
        try:
            if "prompt" in request:
                request["prompts"] = [request["prompt"]]
            temperature = request.get("temperature", 0.0)
            top_p = request.get("top_p", 0.0)
            if temperature == 0.0 and top_p == 0.0:
                LOGGER.warning(
                    "Both temperature and top_p are 0. Setting top_k to 1 to ensure greedy sampling."
                )
                request["top_k"] = 1.0
            
            inference_inputs = {
                "prompts": request.get("prompts", []),
                "max_length": request.get("max_tokens", 256),
                "temperature": temperature,
                "top_k": request.get("top_k", 0),
                "top_p": request.get("top_p", 0.0),
                "output_logits": request.get("output_logits", False),
                "output_scores": request.get("output_scores", False),
            }

            # Run tokenization and model inference in the thread pool
            results = self.model.ray_infer_fn(inference_inputs)
            # Extract generated texts from results
            generated_texts = results.get("sentences", [])

            # Calculate token counts asynchronously
            prompt_tokens = sum(len(p.split()) for p in request.get("prompts", []))
            completion_tokens = sum(len(r.split()) for r in generated_texts)
            total_tokens = prompt_tokens + completion_tokens

            # Convert numpy arrays to Python lists for JSON serialization
            scores = results.get("scores", None)
            if scores is not None and isinstance(scores, np.ndarray):
                scores = scores.tolist()
            
            logits = results.get("logits", None)
            if logits is not None and isinstance(logits, np.ndarray):
                logits = logits.tolist()

            output = {
                "id": f"cmpl-{int(time.time())}",
                "object": "text_completion",
                "created": int(time.time()),
                "model": self.model_id,
                "choices": [
                    {
                        "text": " ".join(generated_texts),
                        "index": 0,
                        "logprobs": (
                            {
                                "scores": scores,
                            }
                            if scores is not None
                            else None,
                            {
                                "logits": logits,
                            }
                            if logits is not None
                            else None,
                        ),
                        "finish_reason": (
                            "length"
                            if generated_texts
                            and len(generated_texts[0])
                            >= request.get("max_tokens", 256)
                            else "stop"
                        ),
                    }
                ],
                "usage": {
                    "prompt_tokens": prompt_tokens,
                    "completion_tokens": completion_tokens,
                    "total_tokens": total_tokens,
                },
            }
            return output
        except Exception as e:
            LOGGER.error(f"Error during inference: {str(e)}")
<<<<<<< HEAD
            LOGGER.error(f"Request: {request}")
            raise HTTPException(status_code=500, detail=f"Error during inference: {str(e)}")
=======
            raise HTTPException(
                status_code=500, detail=f"Error during inference: {str(e)}"
            )
>>>>>>> e6d7085f

    @app.post("/v1/chat/completions/")
    async def chat_completions(self, request: Dict[Any, Any]):
        """Handle chat completion requests.

        This endpoint processes chat completion requests in OpenAI API format and returns
        generated responses with token usage information.

        Args:
            request (Dict[Any, Any]): Request dictionary containing:
                - messages: List of chat messages
                - max_tokens: Maximum tokens to generate (optional)
                - temperature: Sampling temperature (optional)
                - top_k: Top-k sampling parameter (optional)
                - top_p: Top-p sampling parameter (optional)
                - model: Model identifier (optional)

        Returns:
            Dict containing:
                - id: Unique chat completion ID
                - object: Response type ("chat.completion")
                - created: Timestamp
                - model: Model identifier
                - choices: List of chat completion choices
                - usage: Token usage statistics

        Raises:
            HTTPException: If inference fails.
        """
        try:
            # Extract parameters from the request dictionary
            messages = request.get("messages", [])

            # Convert messages to a single prompt
            prompt = "\n".join([f"{msg.get('role', 'user')}: {msg.get('content', '')}" for msg in messages])
            prompt += "\nassistant:"

            # Create a modified request with the prompt
            chat_request = request.copy()
            chat_request["prompt"] = prompt

<<<<<<< HEAD
            # Call the batched method with a single request
            results = await self.batched_inference(chat_request, "chat")

            if not results or len(results) == 0:
                raise HTTPException(status_code=500, detail="No results returned from model")
=======
            # Extract parameters from the request dictionary
            messages = request.get("messages", [])
>>>>>>> e6d7085f

            # Prepare inference parameters
            inference_inputs = {
                "prompts": [
                    messages
                ],  # Wrap messages in a list so apply_chat_template gets the full conversation
                "max_length": request.get("max_tokens", 256),
                "temperature": request.get("temperature", 1.0),
                "top_k": request.get("top_k", 0),
                "top_p": request.get("top_p", 0.0),
                "output_logits": request.get("output_logits", False),
                "output_scores": request.get("output_scores", False)
            }

            # Run model inference in the thread pool
            results = self.model.ray_infer_fn(inference_inputs)
            # Extract generated texts from results
            generated_texts = results["sentences"]

            # Calculate token counts
            prompt_tokens = sum(len(str(msg).split()) for msg in messages)
            completion_tokens = sum(len(r.split()) for r in generated_texts)
            total_tokens = prompt_tokens + completion_tokens

            # Convert numpy arrays to Python lists for JSON serialization
            scores = results.get("scores", None)
            if scores is not None and isinstance(scores, np.ndarray):
                scores = scores.tolist()
            
            logits = results.get("logits", None)
            if logits is not None and isinstance(logits, np.ndarray):
                logits = logits.tolist()


            output = {
                "id": f"chatcmpl-{int(time.time())}",
                "object": "chat.completion",
                "created": int(time.time()),
                "model": self.model_id,
                "choices": [
                    {
                        "message": {
                            "role": "assistant",
                            "content": generated_texts[0] if generated_texts else "",
                        },
                        "index": 0,
                        "logprobs": (
                             {
                                "scores": scores,
                            }
                            if scores is not None
                            else None,
                            {
                                "logits": logits,
                            }
                            if logits is not None
                            else None
                        ),
                        "finish_reason": (
                            "length"
                            if generated_texts
                            and len(generated_texts[0])
                            >= inference_inputs["max_length"]
                            else "stop"
                        ),
                    }
                ],
                "usage": {
                    "prompt_tokens": prompt_tokens,
                    "completion_tokens": completion_tokens,
                    "total_tokens": total_tokens,
                },
            }
            return output
        except Exception as e:
            LOGGER.error(f"Error during chat completion: {str(e)}")
            raise HTTPException(status_code=500, detail=f"Error during chat completion: {str(e)}")

<<<<<<< HEAD
    async def _batched_inference(self, requests: List[Dict[Any, Any]], request_type: str = "completion"):
        """Internal method for processing batched inference requests.

        This method is decorated with serve.batch in the constructor with the configured
        max_batch_size and batch_wait_timeout_s parameters. It's called by the completions
        and chat_completions endpoints as self.batched_inference, which is the decorated version.

        Args:
            requests (List[Dict[Any, Any]]): List of request dictionaries.
            request_type (str): Type of request, either "completion" or "chat".

        Returns:
            List[Dict]: List of results for each request.
        """
        LOGGER.error(f"Received {len(requests)} {request_type} requests")

        if not requests:
            return []

        try:
            # Extract parameters from the first request
            first_request = requests[0]
            model_name = first_request.get("model", "nemo-model")
            max_length = first_request.get("max_tokens", 256)
            temperature = first_request.get("temperature", 1.0)
            top_k = first_request.get("top_k", 1)

            # Collect all prompts from all requests
            all_prompts = [request.get("prompt", "") for request in requests]

            LOGGER.error(f"Combined {len(all_prompts)} prompts")

            # Prepare a single inference input with all prompts
            inference_inputs = {
                "prompts": all_prompts,
                "max_length": max_length,
                "temperature": temperature,
                "top_k": top_k,
                "top_p": 0.0,
                "compute_logprob": request_type == "completion",  # Only compute logprobs for text completions
                "apply_chat_template": False,
            }

            # Run model inference once with all prompts
            loop = asyncio.get_event_loop()
            combined_result = await loop.run_in_executor(None, self.model.ray_infer_fn, inference_inputs)

            # Distribute results back to individual responses
            results = []

            for i, request in enumerate(requests):
                try:
                    # Get this request's result
                    request_sentence = combined_result["sentences"][i]

                    # Calculate token counts
                    prompt_tokens = len(all_prompts[i].split())
                    completion_tokens = len(request_sentence.split())
                    total_tokens = prompt_tokens + completion_tokens

                    # Get log probs if available
                    log_probs = None
                    if "log_probs" in combined_result and i < len(combined_result["log_probs"]):
                        log_probs = combined_result["log_probs"][i]

                    # Format response based on request type
                    if request_type == "chat":
                        output = {
                            "id": f"chatcmpl-{int(time.time())}",
                            "object": "chat.completion",
                            "created": int(time.time()),
                            "model": model_name,
                            "choices": [
                                {
                                    "message": {"role": "assistant", "content": request_sentence},
                                    "index": 0,
                                    "finish_reason": ("length" if len(request_sentence) >= max_length else "stop"),
                                }
                            ],
                            "usage": {
                                "prompt_tokens": prompt_tokens,
                                "completion_tokens": completion_tokens,
                                "total_tokens": total_tokens,
                            },
                        }
                    else:  # completion
                        output = {
                            "id": f"cmpl-{int(time.time())}",
                            "object": "text_completion",
                            "created": int(time.time()),
                            "model": model_name,
                            "choices": [
                                {
                                    "text": request_sentence,
                                    "index": 0,
                                    "logprobs": log_probs,
                                    "finish_reason": ("length" if len(request_sentence) >= max_length else "stop"),
                                }
                            ],
                            "usage": {
                                "prompt_tokens": prompt_tokens,
                                "completion_tokens": completion_tokens,
                                "total_tokens": total_tokens,
                            },
                        }

                    results.append(output)

                except Exception as e:
                    LOGGER.error(f"Error processing {request_type} result for request {i}: {str(e)}")
                    results.append({"error": str(e)})

        except Exception as e:
            LOGGER.error(f"Error in batched {request_type} processing: {str(e)}")
            # If the batched approach fails, return error for all requests
            results = [{"error": str(e)} for _ in requests]

        return results

=======
>>>>>>> e6d7085f
    @app.get("/v1/models")
    async def list_models(self):
        """List available models.

        This endpoint returns information about the deployed model in OpenAI API format.

        Returns:
            Dict containing:
                - object: Response type ("list")
                - data: List of model information
        """
        return {"object": "list", "data": [{"id": self.model_id, "object": "model", "created": int(time.time())}]}

    @app.get("/v1/health")
    async def health_check(self):
        """Check the health status of the service.

        This endpoint is used to verify that the service is running and healthy.

        Returns:
            Dict containing:
                - status: Health status ("healthy")
        """
        return {"status": "healthy"}<|MERGE_RESOLUTION|>--- conflicted
+++ resolved
@@ -63,7 +63,7 @@
         trust_remote_code: bool = True,
         model_id: str = "nemo-model",
         device_map: str = "auto",
-        max_memory: str = None
+        max_memory: str = None,
     ):
         """Initialize the HuggingFace model deployment.
 
@@ -97,17 +97,6 @@
                 max_memory=max_memory_dict,
             )
             self.model_id = model_id
-<<<<<<< HEAD
-            self.max_batch_size = max_batch_size
-            self.batch_wait_timeout_s = batch_wait_timeout_s
-
-            # Dynamically apply the serve.batch decorator with the user-configured parameters
-            # This allows the batch size and timeout to be configured when instantiating the class
-            self.batched_inference = serve.batch(
-                max_batch_size=self.max_batch_size, batch_wait_timeout_s=self.batch_wait_timeout_s
-            )(self._batched_inference)
-=======
->>>>>>> e6d7085f
 
         except Exception as e:
             LOGGER.error(f"Error initializing HuggingFaceLLMServe replica: {str(e)}")
@@ -171,11 +160,9 @@
             temperature = request.get("temperature", 0.0)
             top_p = request.get("top_p", 0.0)
             if temperature == 0.0 and top_p == 0.0:
-                LOGGER.warning(
-                    "Both temperature and top_p are 0. Setting top_k to 1 to ensure greedy sampling."
-                )
+                LOGGER.warning("Both temperature and top_p are 0. Setting top_k to 1 to ensure greedy sampling.")
                 request["top_k"] = 1.0
-            
+
             inference_inputs = {
                 "prompts": request.get("prompts", []),
                 "max_length": request.get("max_tokens", 256),
@@ -200,7 +187,7 @@
             scores = results.get("scores", None)
             if scores is not None and isinstance(scores, np.ndarray):
                 scores = scores.tolist()
-            
+
             logits = results.get("logits", None)
             if logits is not None and isinstance(logits, np.ndarray):
                 logits = logits.tolist()
@@ -215,22 +202,12 @@
                         "text": " ".join(generated_texts),
                         "index": 0,
                         "logprobs": (
-                            {
-                                "scores": scores,
-                            }
-                            if scores is not None
-                            else None,
-                            {
-                                "logits": logits,
-                            }
-                            if logits is not None
-                            else None,
+                            {"scores": scores} if scores is not None else None,
+                            {"logits": logits} if logits is not None else None,
                         ),
                         "finish_reason": (
                             "length"
-                            if generated_texts
-                            and len(generated_texts[0])
-                            >= request.get("max_tokens", 256)
+                            if generated_texts and len(generated_texts[0]) >= request.get("max_tokens", 256)
                             else "stop"
                         ),
                     }
@@ -244,14 +221,7 @@
             return output
         except Exception as e:
             LOGGER.error(f"Error during inference: {str(e)}")
-<<<<<<< HEAD
-            LOGGER.error(f"Request: {request}")
             raise HTTPException(status_code=500, detail=f"Error during inference: {str(e)}")
-=======
-            raise HTTPException(
-                status_code=500, detail=f"Error during inference: {str(e)}"
-            )
->>>>>>> e6d7085f
 
     @app.post("/v1/chat/completions/")
     async def chat_completions(self, request: Dict[Any, Any]):
@@ -293,28 +263,18 @@
             chat_request = request.copy()
             chat_request["prompt"] = prompt
 
-<<<<<<< HEAD
-            # Call the batched method with a single request
-            results = await self.batched_inference(chat_request, "chat")
-
-            if not results or len(results) == 0:
-                raise HTTPException(status_code=500, detail="No results returned from model")
-=======
             # Extract parameters from the request dictionary
             messages = request.get("messages", [])
->>>>>>> e6d7085f
 
             # Prepare inference parameters
             inference_inputs = {
-                "prompts": [
-                    messages
-                ],  # Wrap messages in a list so apply_chat_template gets the full conversation
+                "prompts": [messages],  # Wrap messages in a list so apply_chat_template gets the full conversation
                 "max_length": request.get("max_tokens", 256),
                 "temperature": request.get("temperature", 1.0),
                 "top_k": request.get("top_k", 0),
                 "top_p": request.get("top_p", 0.0),
                 "output_logits": request.get("output_logits", False),
-                "output_scores": request.get("output_scores", False)
+                "output_scores": request.get("output_scores", False),
             }
 
             # Run model inference in the thread pool
@@ -331,11 +291,10 @@
             scores = results.get("scores", None)
             if scores is not None and isinstance(scores, np.ndarray):
                 scores = scores.tolist()
-            
+
             logits = results.get("logits", None)
             if logits is not None and isinstance(logits, np.ndarray):
                 logits = logits.tolist()
-
 
             output = {
                 "id": f"chatcmpl-{int(time.time())}",
@@ -344,28 +303,15 @@
                 "model": self.model_id,
                 "choices": [
                     {
-                        "message": {
-                            "role": "assistant",
-                            "content": generated_texts[0] if generated_texts else "",
-                        },
+                        "message": {"role": "assistant", "content": generated_texts[0] if generated_texts else ""},
                         "index": 0,
                         "logprobs": (
-                             {
-                                "scores": scores,
-                            }
-                            if scores is not None
-                            else None,
-                            {
-                                "logits": logits,
-                            }
-                            if logits is not None
-                            else None
+                            {"scores": scores} if scores is not None else None,
+                            {"logits": logits} if logits is not None else None,
                         ),
                         "finish_reason": (
                             "length"
-                            if generated_texts
-                            and len(generated_texts[0])
-                            >= inference_inputs["max_length"]
+                            if generated_texts and len(generated_texts[0]) >= inference_inputs["max_length"]
                             else "stop"
                         ),
                     }
@@ -381,128 +327,6 @@
             LOGGER.error(f"Error during chat completion: {str(e)}")
             raise HTTPException(status_code=500, detail=f"Error during chat completion: {str(e)}")
 
-<<<<<<< HEAD
-    async def _batched_inference(self, requests: List[Dict[Any, Any]], request_type: str = "completion"):
-        """Internal method for processing batched inference requests.
-
-        This method is decorated with serve.batch in the constructor with the configured
-        max_batch_size and batch_wait_timeout_s parameters. It's called by the completions
-        and chat_completions endpoints as self.batched_inference, which is the decorated version.
-
-        Args:
-            requests (List[Dict[Any, Any]]): List of request dictionaries.
-            request_type (str): Type of request, either "completion" or "chat".
-
-        Returns:
-            List[Dict]: List of results for each request.
-        """
-        LOGGER.error(f"Received {len(requests)} {request_type} requests")
-
-        if not requests:
-            return []
-
-        try:
-            # Extract parameters from the first request
-            first_request = requests[0]
-            model_name = first_request.get("model", "nemo-model")
-            max_length = first_request.get("max_tokens", 256)
-            temperature = first_request.get("temperature", 1.0)
-            top_k = first_request.get("top_k", 1)
-
-            # Collect all prompts from all requests
-            all_prompts = [request.get("prompt", "") for request in requests]
-
-            LOGGER.error(f"Combined {len(all_prompts)} prompts")
-
-            # Prepare a single inference input with all prompts
-            inference_inputs = {
-                "prompts": all_prompts,
-                "max_length": max_length,
-                "temperature": temperature,
-                "top_k": top_k,
-                "top_p": 0.0,
-                "compute_logprob": request_type == "completion",  # Only compute logprobs for text completions
-                "apply_chat_template": False,
-            }
-
-            # Run model inference once with all prompts
-            loop = asyncio.get_event_loop()
-            combined_result = await loop.run_in_executor(None, self.model.ray_infer_fn, inference_inputs)
-
-            # Distribute results back to individual responses
-            results = []
-
-            for i, request in enumerate(requests):
-                try:
-                    # Get this request's result
-                    request_sentence = combined_result["sentences"][i]
-
-                    # Calculate token counts
-                    prompt_tokens = len(all_prompts[i].split())
-                    completion_tokens = len(request_sentence.split())
-                    total_tokens = prompt_tokens + completion_tokens
-
-                    # Get log probs if available
-                    log_probs = None
-                    if "log_probs" in combined_result and i < len(combined_result["log_probs"]):
-                        log_probs = combined_result["log_probs"][i]
-
-                    # Format response based on request type
-                    if request_type == "chat":
-                        output = {
-                            "id": f"chatcmpl-{int(time.time())}",
-                            "object": "chat.completion",
-                            "created": int(time.time()),
-                            "model": model_name,
-                            "choices": [
-                                {
-                                    "message": {"role": "assistant", "content": request_sentence},
-                                    "index": 0,
-                                    "finish_reason": ("length" if len(request_sentence) >= max_length else "stop"),
-                                }
-                            ],
-                            "usage": {
-                                "prompt_tokens": prompt_tokens,
-                                "completion_tokens": completion_tokens,
-                                "total_tokens": total_tokens,
-                            },
-                        }
-                    else:  # completion
-                        output = {
-                            "id": f"cmpl-{int(time.time())}",
-                            "object": "text_completion",
-                            "created": int(time.time()),
-                            "model": model_name,
-                            "choices": [
-                                {
-                                    "text": request_sentence,
-                                    "index": 0,
-                                    "logprobs": log_probs,
-                                    "finish_reason": ("length" if len(request_sentence) >= max_length else "stop"),
-                                }
-                            ],
-                            "usage": {
-                                "prompt_tokens": prompt_tokens,
-                                "completion_tokens": completion_tokens,
-                                "total_tokens": total_tokens,
-                            },
-                        }
-
-                    results.append(output)
-
-                except Exception as e:
-                    LOGGER.error(f"Error processing {request_type} result for request {i}: {str(e)}")
-                    results.append({"error": str(e)})
-
-        except Exception as e:
-            LOGGER.error(f"Error in batched {request_type} processing: {str(e)}")
-            # If the batched approach fails, return error for all requests
-            results = [{"error": str(e)} for _ in requests]
-
-        return results
-
-=======
->>>>>>> e6d7085f
     @app.get("/v1/models")
     async def list_models(self):
         """List available models.
