--- conflicted
+++ resolved
@@ -18,11 +18,7 @@
   timeout:
     description: "Max runtime of test in minutes"
     required: false
-<<<<<<< HEAD
-    default: "30"
-=======
     default: "60"
->>>>>>> bb6ef20d
   script:
     description: "Test script to execute"
     required: true
