# Copyright (c) 2025, NVIDIA CORPORATION.
#
# Licensed under the Apache License, Version 2.0 (the "License");
# you may not use this file except in compliance with the License.
# You may obtain a copy of the License at
#
#     http://www.apache.org/licenses/LICENSE-2.0
#
# Unless required by applicable law or agreed to in writing, software
# distributed under the License is distributed on an "AS IS" BASIS,
# WITHOUT WARRANTIES OR CONDITIONS OF ANY KIND, either express or implied.
# See the License for the specific language governing permissions and
# limitations under the License.

name: ~Build container template
on:
  workflow_call:
    inputs:
      image-name:
        required: true
        type: string
        description: "The name of the image to build"
      dockerfile:
        required: true
        type: string
      runner:
        required: false
        default: linux-amd64-gpu-rtxa6000-latest-2-nemo
        type: string
        description: "The runner to use for the build"
      inference-framework:
        required: true
        type: string
        description: "The inference framework to use for the build"
    secrets:
      AZURE_CLIENT_ID:
        required: true
      AZURE_TENANT_ID:
        required: true
      AZURE_SUBSCRIPTION_ID:
        required: true

jobs:
  pre-flight:
    runs-on: ubuntu-latest
    outputs:
      cache-from: ${{ steps.cache-from.outputs.LAST_PRS }}
      mcore-ref: ${{ steps.manifest-json.outputs.MCORE_REF }}
      nemo-ref: ${{ steps.manifest-json.outputs.NEMO_REF }}
    steps:
      - name: Checkout repository
        uses: actions/checkout@v4

      - name: Get last merged PR
        id: cache-from
        env:
          GH_TOKEN: ${{ github.token }}
        run: |
          LAST_PRS=$(gh api graphql -f query='
            query {
              repository(owner: "NVIDIA", name: "NeMo-Export-Deploy") {
                pullRequests(states: MERGED, first: 100, orderBy: {field: UPDATED_AT, direction: DESC}) {
                  nodes {
                    number
                  }
                }
              }
            }' | jq -r '.data.repository.pullRequests.nodes[].number' | while read -r number; do
              echo "nemoci.azurecr.io/${{ inputs.image-name }}-buildcache:$number"
            done)

          echo "LAST_PRS<<EOF" >> $GITHUB_OUTPUT
          echo "$LAST_PRS" >> $GITHUB_OUTPUT
          echo "EOF" >> $GITHUB_OUTPUT

      - name: Parse manifest.json
        id: manifest-json
        run: |
          MCORE_REF=$(cat docker/manifest.json | jq -r '."vcs-dependencies"."megatron-lm".ref')
          NEMO_REF=$(cat docker/manifest.json | jq -r '."vcs-dependencies".nemo.ref')
          echo "MCORE_REF=$MCORE_REF" | tee -a $GITHUB_OUTPUT
          echo "NEMO_REF=$NEMO_REF" | tee -a $GITHUB_OUTPUT

  build:
<<<<<<< HEAD
    uses: NVIDIA-NeMo/NeMo-FW-CI-templates/.github/workflows/_build_container.yml@v0.29.0
=======
    uses: NVIDIA-NeMo/FW-CI-templates/.github/workflows/_build_container.yml@v0.29.0
>>>>>>> 7f8433d5
    needs: [pre-flight]
    with:
      image-name: ${{ inputs.image-name }}
      dockerfile: ${{ inputs.dockerfile }}
      image-label: nemo-core
      prune-filter-timerange: 24h
      use-inline-cache: false
      runner: ${{ inputs.runner }}
      has-azure-credentials: true
      build-args: |
        INFERENCE_FRAMEWORK=${{ inputs.inference-framework }}
        MCORE_REF=${{ needs.pre-flight.outputs.mcore-ref }}
        NEMO_REF=${{ needs.pre-flight.outputs.nemo-ref }}
    secrets:
      AZURE_CLIENT_ID: ${{ secrets.AZURE_CLIENT_ID }}
      AZURE_TENANT_ID: ${{ secrets.AZURE_TENANT_ID }}
      AZURE_SUBSCRIPTION_ID: ${{ secrets.AZURE_SUBSCRIPTION_ID }}<|MERGE_RESOLUTION|>--- conflicted
+++ resolved
@@ -82,11 +82,7 @@
           echo "NEMO_REF=$NEMO_REF" | tee -a $GITHUB_OUTPUT
 
   build:
-<<<<<<< HEAD
-    uses: NVIDIA-NeMo/NeMo-FW-CI-templates/.github/workflows/_build_container.yml@v0.29.0
-=======
     uses: NVIDIA-NeMo/FW-CI-templates/.github/workflows/_build_container.yml@v0.29.0
->>>>>>> 7f8433d5
     needs: [pre-flight]
     with:
       image-name: ${{ inputs.image-name }}
