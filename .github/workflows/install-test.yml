--- conflicted
+++ resolved
@@ -66,26 +66,11 @@
         env:
           EXTRA: ${{ matrix.extra-groups }}
         run: |
-<<<<<<< HEAD
-          apt-get update
-          apt-get install -y python3 python3.12 python3.12-venv python3.12-dev
-          python3 -m venv ./venv
-
-          . ./venv/bin/activate
-
-          pip install --upgrade pip
-
-          PIP_ARGS=()
-
-          pip install torch setuptools pybind11 wheel_stub
-            PIP_ARGS=(--no-build-isolation)
-=======
           if [[ -n "${EXTRA}" ]]; then
             FRAMEWORK=("--inference-framework" "$EXTRA")
           else
             FRAMEWORK=("--inference-framework" "inframework")
           fi
->>>>>>> 0b3874ba
 
           bash docker/common/install.sh --base-image ubuntu --python-version 3.12 "${FRAMEWORK[@]}"
 
