# Copyright (c) 2025, NVIDIA CORPORATION. All rights reserved.
#
# Licensed under the Apache License, Version 2.0 (the "License");
# you may not use this file except in compliance with the License.
# You may obtain a copy of the License at
#
#     http://www.apache.org/licenses/LICENSE-2.0
#
# Unless required by applicable law or agreed to in writing, software
# distributed under the License is distributed on an "AS IS" BASIS,
# WITHOUT WARRANTIES OR CONDITIONS OF ANY KIND, either express or implied.
# See the License for the specific language governing permissions and
# limitations under the License.
name: CICD NeMo
on:
  schedule:
    - cron: 0 0 * * *
  push:
    branches:
      - main
      - "pull-request/[0-9]+"

concurrency:
  group: ${{ github.workflow }}-${{ github.event.pull_request.number || github.ref }}-${{ github.event.label.name || 'main' }}-${{ github.event_name }}
  cancel-in-progress: true

permissions:
  id-token: write
  contents: read

jobs:
  pre-flight:
    uses: NVIDIA-NeMo/FW-CI-templates/.github/workflows/_cicd_preflight.yml@v0.45.0

  linting:
    runs-on: ubuntu-latest
    steps:
      - name: Checkout
        uses: actions/checkout@v4
      - name: Setup Python
        uses: actions/setup-python@v5
        with:
          python-version: "3.10"
      - name: Install ruff
        run: |
          pip install ruff

      - name: Run ruff
        run: |
          ruff check .
          ruff format --check .

  cicd-wait-in-queue:
    needs: [pre-flight, linting]
    runs-on: ubuntu-latest
    environment: test
    if: |
      !(needs.pre-flight.outputs.is_ci_workload == 'true'
      || needs.pre-flight.outputs.docs_only == 'true')
    steps:
      - name: Running CI tests
        run: |
          echo "Running CI tests"

  cicd-unit-tests-trtllm:
    strategy:
      fail-fast: false
      matrix:
        include:
          - script: L0_Unit_Tests_GPU
            runner: linux-amd64-gpu-rtxa6000-latest-2-nemo
          - script: L0_Unit_Tests_CPU
            runner: linux-amd64-cpu16
            cpu-only: true
    needs: [pre-flight, cicd-wait-in-queue]
    if: |
      (
        success() 
        || needs.pre-flight.outputs.is_ci_workload == 'true'
        || needs.pre-flight.outputs.force_run_all == 'true'
      )
      && !cancelled()
    runs-on: ${{ matrix.runner }}
    name: ${{ matrix.script }}_TRTLLM
    environment: nemo-ci
    steps:
      - name: Checkout
        uses: actions/checkout@v4
      - name: main
        uses: ./.github/actions/test-template
        with:
          script: ${{ matrix.script }}
          timeout: 60
          is_unit_test: "true"
          cpu-only: ${{ matrix.cpu-only || false }}
          has-azure-credentials: "true"
          azure-client-id: ${{ secrets.AZURE_CLIENT_ID }}
          azure-tenant-id: ${{ secrets.AZURE_TENANT_ID }}
          azure-subscription-id: ${{ secrets.AZURE_SUBSCRIPTION_ID }}
          PAT: ${{ secrets.PAT }}
          inference-framework: trtllm

  cicd-unit-tests-vllm:
    strategy:
      fail-fast: false
      matrix:
        include:
          - script: L0_Unit_Tests_GPU
            runner: linux-amd64-gpu-rtxa6000-latest-2-nemo
          - script: L0_Unit_Tests_CPU
            runner: linux-amd64-cpu16
            cpu-only: true
    needs: [pre-flight, cicd-wait-in-queue]
    if: |
      (
        success() 
        || needs.pre-flight.outputs.is_ci_workload == 'true'
        || needs.pre-flight.outputs.force_run_all == 'true'
      )
      && !cancelled()
    runs-on: ${{ matrix.runner }}
    name: ${{ matrix.script }}_vLLM
    environment: nemo-ci
    steps:
      - name: Checkout
        uses: actions/checkout@v4
      - name: main
        uses: ./.github/actions/test-template
        with:
          script: ${{ matrix.script }}
          timeout: 60
          is_unit_test: "true"
          cpu-only: ${{ matrix.cpu-only || false }}
          has-azure-credentials: "true"
          azure-client-id: ${{ secrets.AZURE_CLIENT_ID }}
          azure-tenant-id: ${{ secrets.AZURE_TENANT_ID }}
          azure-subscription-id: ${{ secrets.AZURE_SUBSCRIPTION_ID }}
          PAT: ${{ secrets.PAT }}
          inference-framework: vllm

  cicd-e2e-tests-trtllm:
    # needs: [cicd-unit-tests-trtllm]
    runs-on: linux-amd64-gpu-rtxa6000-latest-2-nemo
    if: |
      (
        success() 
        || needs.pre-flight.outputs.is_ci_workload == 'true'
        || needs.pre-flight.outputs.force_run_all == 'true'
      )
      && !cancelled()
    environment: nemo-ci
    steps:
      - name: Checkout
        uses: actions/checkout@v4
      - name: main
        uses: ./.github/actions/test-template
        with:
          script: L2_Launch_TRTLLM
          is_optional: false
          azure-client-id: ${{ secrets.AZURE_CLIENT_ID }}
          azure-tenant-id: ${{ secrets.AZURE_TENANT_ID }}
          azure-subscription-id: ${{ secrets.AZURE_SUBSCRIPTION_ID }}
          has-azure-credentials: true
          is_unit_test: "false"
          timeout: 60
          PAT: ${{ secrets.PAT }}
          inference-framework: trtllm

  cicd-e2e-tests-onnx-trt:
    # needs: [cicd-unit-tests-trtllm]
    runs-on: linux-amd64-gpu-rtxa6000-latest-2-nemo
    if: |
      (
        success() 
        || (
          needs.cicd-wait-in-queue.result == 'skipped'
          && needs.pre-flight.outputs.is_ci_workload == 'true'
        )
      )
      && !cancelled()
    environment: nemo-ci
    steps:
      - name: Checkout
        uses: actions/checkout@v4
      - name: main
        uses: ./.github/actions/test-template
        with:
          script: L2_Launch_ONNX_TRT
          is_optional: false
          azure-client-id: ${{ secrets.AZURE_CLIENT_ID }}
          azure-tenant-id: ${{ secrets.AZURE_TENANT_ID }}
          azure-subscription-id: ${{ secrets.AZURE_SUBSCRIPTION_ID }}
          has-azure-credentials: true
          is_unit_test: "false"
          timeout: 60
          PAT: ${{ secrets.PAT }}
          inference-framework: trtllm

  cicd-e2e-tests-vllm:
    # needs: [cicd-unit-tests-vllm]
    runs-on: linux-amd64-gpu-rtxa6000-latest-2-nemo
    name: ${{ matrix.is_optional && 'PLEASEFIXME_' || '' }}${{ matrix.script }}
    environment: nemo-ci
    if: |
      (
        success() 
        || needs.pre-flight.outputs.is_ci_workload == 'true'
        || needs.pre-flight.outputs.force_run_all == 'true'
      )
      && !cancelled()
    steps:
      - name: Checkout
        uses: actions/checkout@v4
      - name: main
        uses: ./.github/actions/test-template
        with:
          script: L2_Launch_vLLM
          is_optional: ${{ matrix.is_optional || false }}
          azure-client-id: ${{ secrets.AZURE_CLIENT_ID }}
          azure-tenant-id: ${{ secrets.AZURE_TENANT_ID }}
          azure-subscription-id: ${{ secrets.AZURE_SUBSCRIPTION_ID }}
          has-azure-credentials: true
          is_unit_test: "false"
          timeout: 60
          PAT: ${{ secrets.PAT }}
          inference-framework: vllm

  cicd-e2e-tests-inframework:
    # needs: [cicd-unit-tests-trtllm, cicd-unit-tests-vllm]
    runs-on: linux-amd64-gpu-rtxa6000-latest-2-nemo
    name: ${{ matrix.is_optional && 'PLEASEFIXME_' || '' }}${{ matrix.script }}
    environment: nemo-ci
    if: |
      (
        success() 
        || needs.pre-flight.outputs.is_ci_workload == 'true'
        || needs.pre-flight.outputs.force_run_all == 'true'
      )
      && !cancelled()
    steps:
      - name: Checkout
        uses: actions/checkout@v4
      - name: main
        uses: ./.github/actions/test-template
        with:
          script: L2_Launch_InFramework
          is_optional: ${{ matrix.is_optional || false }}
          azure-client-id: ${{ secrets.AZURE_CLIENT_ID }}
          azure-tenant-id: ${{ secrets.AZURE_TENANT_ID }}
          azure-subscription-id: ${{ secrets.AZURE_SUBSCRIPTION_ID }}
          has-azure-credentials: true
          is_unit_test: "false"
          timeout: 60
          PAT: ${{ secrets.PAT }}
          inference-framework: inframework

  Nemo_CICD_Test:
    needs:
      - pre-flight
      - cicd-unit-tests-trtllm
      - cicd-unit-tests-vllm
      - cicd-e2e-tests-trtllm
      - cicd-e2e-tests-vllm
<<<<<<< HEAD
      - cicd-e2e-tests-onnx-trt
      - cicd-e2e-tests-inframework
    if: always()
=======
    if: |
      (
        needs.pre-flight.outputs.docs_only == 'true'
        || success()
      )
      && !cancelled()
>>>>>>> 657c5257
    runs-on: ubuntu-latest
    permissions: write-all
    steps:
      - name: Checkout
        uses: actions/checkout@v4

      - name: Get workflow result
        id: result
        env:
          GH_TOKEN: ${{ github.token }}
          RUN_ID: ${{ github.run_id }}
          DOCS_ONLY: ${{ needs.pre-flight.outputs.docs_only }}
        run: |
          # Get workflow run details and check job conclusions
          NUM_FAILED=$(gh run view $RUN_ID --json jobs -q '[.jobs[] | select(.conclusion == "failure") | .name] | length')
          NUM_CANCELLED=$(gh run view $RUN_ID --json jobs -q '[.jobs[] | select(.conclusion == "cancelled") | .name] | length')

          if [[ ($NUM_FAILED -eq 0 && $NUM_CANCELLED -eq 0) || $DOCS_ONLY == 'true' ]]; then
            RESULT="success"
          elif [[ $NUM_CANCELLED -gt 0 ]]; then
            RESULT="cancelled"
          else
            RESULT="failure"
          fi

          # Output the final status
          echo "code=$RESULT" | tee -a $GITHUB_OUTPUT

      - name: Checkout for GH CLI
        uses: actions/checkout@v4

      - name: Remove label if not cancelled
        if: |
          steps.result.outputs.code != 'cancelled'
          && github.event.label.name == 'Run CICD'
          && github.event.pull_request.head.repo.full_name == github.repository
        env:
          GH_TOKEN: ${{ github.token }}
          PR_NUMBER: ${{ github.event.number }}
        run: gh pr edit "$PR_NUMBER" --remove-label "Run CICD"

      - name: Pipeline successful, add PR comment
        if: |
          steps.result.outputs.code == 'success'
          && github.event_name == 'pull_request'
          && env.SLACK_WEBHOOK != ''
        uses: peter-evans/create-or-update-comment@v4
        env:
          SLACK_WEBHOOK: ${{ secrets.SLACK_WEBHOOK }}
          REPOSITORY: ${{ github.repository }}
          RUN_ID: ${{ github.run_id }}
        with:
          issue-number: ${{ github.event.number }}
          body: |
            [🤖]: Hi @${{ github.event.pull_request.user.login }} 👋,

            We wanted to let you know that a [CICD pipeline](https://github.com/${{ env.REPOSITORY }}/actions/runs/${{ env.RUN_ID }}) for this PR just finished successfully.

            So it might be time to merge this PR or get some approvals.

            //cc @chtruong814 @ko3n1g @pablo-garay @thomasdhc

      - name: "Pipeline not successful and not cancelled: Send Slack alert & create step summary"
        if: |
          steps.result.outputs.code == 'failure'
          && github.event.label.name == 'Run CICD'
          && env.SLACK_WEBHOOK != ''
        env:
          SLACK_WEBHOOK: ${{ secrets.SLACK_WEBHOOK }}
          GH_TOKEN: ${{ secrets.GITHUB_TOKEN }}
          REPOSITORY: ${{ github.repository }}
          RUN_ID: ${{ github.run_id }}
          PR_NUMBER: ${{ github.event.number }}
          SERVER_URL: ${{ github.server_url }}
        run: |
          set -x
          pip install PyGithub
          export BRANCH_NAME=${GITHUB_HEAD_REF:-${GITHUB_REF#refs/heads/}}

          python .github/scripts/notify.py

      - name: Exit
        if: ${{ always() }}
        env:
          RESULT: ${{ steps.result.outputs.code }}
        run: |
          if [ $RESULT == "success" ]; then
            exit 0
          else
            exit 1
          fi

  Coverage:
    runs-on: ubuntu-latest
    needs: [pre-flight, Nemo_CICD_Test]
    if: |
      needs.pre-flight.outputs.test_to_run != '[]' 
      && needs.pre-flight.outputs.components_to_run != '[]'
      && (
        success() 
        || (
          needs.cicd-wait-in-queue.result == 'skipped'
          && needs.pre-flight.outputs.is_ci_workload == 'true'
        )
      )
      && !cancelled()
    strategy:
      matrix:
        flag: [unit-test, e2e]
    steps:
      - name: Checkout
        uses: actions/checkout@v4

      - name: Download coverage reports of current branch
        uses: actions/download-artifact@v4
        with:
          pattern: coverage-${{ matrix.flag }}-*

      - name: Get total coverage of current branch
        shell: bash -x -e -u -o pipefail {0}
        if: always()
        run: |
          pip install coverage[toml]

          ls -al .
          ls -al coverage-*/
          coverage combine --keep $(ls coverage-*/.coverage)
          coverage report -i
          rm -rf coverage-*
          ls -al

      - name: Upload coverage reports to Codecov
        uses: codecov/codecov-action@v5
        with:
          token: ${{ secrets.CODECOV_TOKEN }}
          verbose: true
          flags: ${{ matrix.flag }}

      - name: Upload artifacts
        uses: actions/upload-artifact@v4
        with:
          name: coverage-${{ matrix.flag }}-aggregated
          path: |
            .coverage
          include-hidden-files: true<|MERGE_RESOLUTION|>--- conflicted
+++ resolved
@@ -261,18 +261,14 @@
       - cicd-unit-tests-vllm
       - cicd-e2e-tests-trtllm
       - cicd-e2e-tests-vllm
-<<<<<<< HEAD
       - cicd-e2e-tests-onnx-trt
       - cicd-e2e-tests-inframework
-    if: always()
-=======
     if: |
       (
         needs.pre-flight.outputs.docs_only == 'true'
         || success()
       )
       && !cancelled()
->>>>>>> 657c5257
     runs-on: ubuntu-latest
     permissions: write-all
     steps:
