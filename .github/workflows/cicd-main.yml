# Copyright (c) 2025, NVIDIA CORPORATION. All rights reserved.
#
# Licensed under the Apache License, Version 2.0 (the "License");
# you may not use this file except in compliance with the License.
# You may obtain a copy of the License at
#
#     http://www.apache.org/licenses/LICENSE-2.0
#
# Unless required by applicable law or agreed to in writing, software
# distributed under the License is distributed on an "AS IS" BASIS,
# WITHOUT WARRANTIES OR CONDITIONS OF ANY KIND, either express or implied.
# See the License for the specific language governing permissions and
# limitations under the License.
name: CICD NeMo
on:
  schedule:
    - cron: 0 0 * * *
  push:
    branches:
      - main
      - "pull-request/[0-9]+"

concurrency:
  group: ${{ github.workflow }}-${{ github.event.pull_request.number || github.ref }}-${{ github.event.label.name || 'main' }}-${{ github.event_name }}
  cancel-in-progress: true

permissions:
  id-token: write
  contents: read

jobs:
  pre-flight:
    runs-on: ubuntu-latest
    outputs:
      is_ci_workload: ${{ steps.is_ci_workload.outputs.main }}
      no_fail_fast: ${{ steps.no_fail_fast.outputs.main }}
      force_run_all: ${{ steps.force_run_all.outputs.main }}
      docs_only: ${{ steps.docs_only.outputs.main == 'true' }}
    env:
      TESTS_TO_RUN: ${{ inputs.test_to_run }}
      EVENT_NAME: ${{ github.event_name }}
      HAS_LABEL: ${{ github.event.label.name == 'Run CICD' }}
    steps:
      - name: Checkout
        uses: actions/checkout@v4

      - name: Get changed files
        id: changed-files
        uses: step-security/changed-files@v45.0.1
        with:
          files_yaml: |
            doc:
              - '**.md'
              - docs/**
            src:
              - '!**.md'
              - '!docs/**'

      - name: Check if docs only
        shell: bash
        id: docs_only
        env:
          DOCS_ONLY: ${{ steps.changed-files.outputs.doc_any_changed == 'true' && steps.changed-files.outputs.src_any_changed == 'false' }}
        run: |
          echo "main=$DOCS_ONLY" | tee -a "$GITHUB_OUTPUT"

      - name: Check if this is a CI workload
        shell: bash
        id: is_ci_workload
        run: |
          branch_name=${GITHUB_HEAD_REF:-${GITHUB_REF#refs/heads/}}

          if [[ "$branch_name" =~ ^bump-ci-container || "$EVENT_NAME" == "schedule" ]]; then
            is_ci_workload=true
            echo "main=true" | tee -a "$GITHUB_OUTPUT"
          else
            is_ci_workload=false
          fi

          echo "main=$is_ci_workload" | tee -a "$GITHUB_OUTPUT"

      - name: Check if no-fail-fast is set
        shell: bash
        id: no_fail_fast
        env:
          HAS_FAIL_FAST_LABEL: ${{ contains(github.event.pull_request.labels.*.name, 'no-fail-fast') }}
        run: |
          if [[ "$HAS_FAIL_FAST_LABEL" == "true" || "$EVENT_NAME" == "schedule" ]]; then
            no_fail_fast=true
          else
            no_fail_fast=false
          fi

          echo "main=$no_fail_fast" | tee -a "$GITHUB_OUTPUT"

      - name: Check if force-run-all is set
        shell: bash
        id: force_run_all
        env:
          HAS_FORCE_RUN_ALL_LABEL: ${{ contains(github.event.pull_request.labels.*.name, 'force-run-all') }}
        run: |
          if [[ "$HAS_FORCE_RUN_ALL_LABEL" == "true" || "$EVENT_NAME" == "schedule" ]]; then
            force_run_all=true
          else
            force_run_all=false
          fi

          echo "main=$force_run_all" | tee -a "$GITHUB_OUTPUT"

  linting:
    runs-on: ubuntu-latest
    steps:
      - name: Checkout
        uses: actions/checkout@v4
      - name: Setup Python
        uses: actions/setup-python@v5
        with:
          python-version: "3.10"
      - name: Install ruff
        run: |
          pip install ruff

      - name: Run ruff
        run: |
          ruff check .
          ruff format --check .

  cicd-wait-in-queue:
    needs: [pre-flight, linting]
    runs-on: ubuntu-latest
    environment: test
    if: |
      needs.pre-flight.outputs.test_to_run != '[]' 
      && needs.pre-flight.outputs.components_to_run != '[]'
      && needs.pre-flight.outputs.is_ci_workload == 'false'
      && (
        success() 
        || (needs.pre-flight.outputs.docs_only == 'false' || needs.pre-flight.outputs.force_run_all == 'true')
      )
      && !cancelled()
    steps:
      - name: Running CI tests
        run: |
          echo "Running CI tests"

  cicd-unit-tests-trtllm:
    strategy:
      fail-fast: false
      matrix:
        include:
          - script: L0_Unit_Tests_GPU
            runner: linux-amd64-gpu-rtxa6000-latest-2-nemo
            timeout: 30
          - script: L0_Unit_Tests_CPU
            runner: linux-amd64-cpu16
            cpu-only: true
    needs: [pre-flight, cicd-wait-in-queue]
    runs-on: ${{ matrix.runner }}
    name: ${{ matrix.script }}
    environment: nemo-ci
    steps:
      - name: Checkout
        uses: actions/checkout@v4
      - name: main
        uses: ./.github/actions/test-template
        with:
          script: ${{ matrix.script }}
          timeout: ${{ matrix.timeout || 10 }}
          is_unit_test: "true"
          cpu-only: ${{ matrix.cpu-only || false }}
          has-azure-credentials: "true"
          azure-client-id: ${{ secrets.AZURE_CLIENT_ID }}
          azure-tenant-id: ${{ secrets.AZURE_TENANT_ID }}
          azure-subscription-id: ${{ secrets.AZURE_SUBSCRIPTION_ID }}
          PAT: ${{ secrets.PAT }}
          inference-framework: trtllm

  cicd-unit-tests-vllm:
    strategy:
      fail-fast: false
      matrix:
        include:
          - script: L0_Unit_Tests_GPU
            runner: linux-amd64-gpu-rtxa6000-latest-2-nemo
            timeout: 30
          - script: L0_Unit_Tests_CPU
            runner: linux-amd64-cpu16
            cpu-only: true
    needs: [pre-flight, cicd-wait-in-queue]
    runs-on: ${{ matrix.runner }}
    name: ${{ matrix.script }}
    environment: nemo-ci
    steps:
      - name: Checkout
        uses: actions/checkout@v4
      - name: main
        uses: ./.github/actions/test-template
        with:
          script: ${{ matrix.script }}
          timeout: ${{ matrix.timeout || 10 }}
          is_unit_test: "true"
          cpu-only: ${{ matrix.cpu-only || false }}
          has-azure-credentials: "true"
          azure-client-id: ${{ secrets.AZURE_CLIENT_ID }}
          azure-tenant-id: ${{ secrets.AZURE_TENANT_ID }}
          azure-subscription-id: ${{ secrets.AZURE_SUBSCRIPTION_ID }}
          PAT: ${{ secrets.PAT }}
          inference-framework: vllm

  cicd-e2e-tests-trtllm:
    strategy:
      fail-fast: false
      matrix:
        include:
          - script: L2_Launch_TRTLLM
            runner: linux-amd64-gpu-rtxa6000-latest-2-nemo
            timeout: 60
          - script: L2_ONNX_TRT_LLM_Embedding_Export
            runner: linux-amd64-gpu-rtxa6000-latest-2-nemo
          - script: L2_ONNX_TRT_LLM_Embedding_Export_INT8
            runner: linux-amd64-gpu-rtxa6000-latest-2-nemo
          - script: L2_NeMo_2_Export_Qnemo_TRT_LLM
            runner: linux-amd64-gpu-rtxa6000-latest-2-nemo
<<<<<<< HEAD
    needs: [cicd-unit-tests-trtllm]
=======
          - script: L2_TRTLLM_API_Deploy_Query
            runner: linux-amd64-gpu-rtxa6000-latest-2-nemo
    needs: [cicd-unit-tests]
>>>>>>> 0becc99a
    runs-on: ${{ matrix.runner }}
    name: ${{ matrix.is_optional && 'PLEASEFIXME_' || '' }}${{ matrix.script }}
    environment: nemo-ci
    steps:
      - name: Checkout
        uses: actions/checkout@v4
      - name: main
        uses: ./.github/actions/test-template
        with:
          script: ${{ matrix.script }}
          is_optional: ${{ matrix.is_optional || false }}
          azure-client-id: ${{ secrets.AZURE_CLIENT_ID }}
          azure-tenant-id: ${{ secrets.AZURE_TENANT_ID }}
          azure-subscription-id: ${{ secrets.AZURE_SUBSCRIPTION_ID }}
          has-azure-credentials: true
          is_unit_test: "false"
          timeout: ${{ matrix.timeout || 10 }}
          PAT: ${{ secrets.PAT }}
          inference-framework: trtllm

  cicd-e2e-tests-vllm:
    needs: [cicd-unit-tests-vllm]
    runs-on: linux-amd64-gpu-rtxa6000-latest-2-nemo
    name: ${{ matrix.is_optional && 'PLEASEFIXME_' || '' }}${{ matrix.script }}
    environment: nemo-ci
    steps:
      - name: Checkout
        uses: actions/checkout@v4
      - name: main
        uses: ./.github/actions/test-template
        with:
          script: L2_Launch_vLLM
          is_optional: ${{ matrix.is_optional || false }}
          azure-client-id: ${{ secrets.AZURE_CLIENT_ID }}
          azure-tenant-id: ${{ secrets.AZURE_TENANT_ID }}
          azure-subscription-id: ${{ secrets.AZURE_SUBSCRIPTION_ID }}
          has-azure-credentials: true
          is_unit_test: "false"
          timeout: 60
          PAT: ${{ secrets.PAT }}
          inference-framework: vllm

  cicd-e2e-tests-inframework:
    needs: [cicd-unit-tests-trtllm, cicd-unit-tests-vllm]
    runs-on: linux-amd64-gpu-rtxa6000-latest-2-nemo
    name: ${{ matrix.is_optional && 'PLEASEFIXME_' || '' }}${{ matrix.script }}
    environment: nemo-ci
    steps:
      - name: Checkout
        uses: actions/checkout@v4
      - name: main
        uses: ./.github/actions/test-template
        with:
          script: L2_Launch_InFramework
          is_optional: ${{ matrix.is_optional || false }}
          azure-client-id: ${{ secrets.AZURE_CLIENT_ID }}
          azure-tenant-id: ${{ secrets.AZURE_TENANT_ID }}
          azure-subscription-id: ${{ secrets.AZURE_SUBSCRIPTION_ID }}
          has-azure-credentials: true
          is_unit_test: "false"
          timeout: 60
          PAT: ${{ secrets.PAT }}
          inference-framework: inframework

  Nemo_CICD_Test:
    needs:
      - pre-flight
      - cicd-unit-tests-trtllm
      - cicd-unit-tests-vllm
      - cicd-e2e-tests-trtllm
      - cicd-e2e-tests-vllm
    if: always()
    runs-on: ubuntu-latest
    permissions: write-all
    steps:
      - name: Checkout
        uses: actions/checkout@v4

      - name: Get workflow result
        id: result
        env:
          GH_TOKEN: ${{ github.token }}
          RUN_ID: ${{ github.run_id }}
          DOCS_ONLY: ${{ needs.pre-flight.outputs.docs_only }}
        run: |
          # Get workflow run details and check job conclusions
          NUM_FAILED=$(gh run view $RUN_ID --json jobs -q '[.jobs[] | select(.conclusion == "failure") | .name] | length')
          NUM_CANCELLED=$(gh run view $RUN_ID --json jobs -q '[.jobs[] | select(.conclusion == "cancelled") | .name] | length')

          if [[ ($NUM_FAILED -eq 0 && $NUM_CANCELLED -eq 0) || $DOCS_ONLY == 'true' ]]; then
            RESULT="success"
          elif [[ $NUM_CANCELLED -gt 0 ]]; then
            RESULT="cancelled"
          else
            RESULT="failure"
          fi

          # Output the final status
          echo "code=$RESULT" | tee -a $GITHUB_OUTPUT

      - name: Checkout for GH CLI
        uses: actions/checkout@v4

      - name: Remove label if not cancelled
        if: |
          steps.result.outputs.code != 'cancelled'
          && github.event.label.name == 'Run CICD'
          && github.event.pull_request.head.repo.full_name == github.repository
        env:
          GH_TOKEN: ${{ github.token }}
          PR_NUMBER: ${{ github.event.number }}
        run: gh pr edit "$PR_NUMBER" --remove-label "Run CICD"

      - name: Pipeline successful, add PR comment
        if: |
          steps.result.outputs.code == 'success'
          && github.event_name == 'pull_request'
          && env.SLACK_WEBHOOK != ''
        uses: peter-evans/create-or-update-comment@v4
        env:
          SLACK_WEBHOOK: ${{ secrets.SLACK_WEBHOOK }}
          REPOSITORY: ${{ github.repository }}
          RUN_ID: ${{ github.run_id }}
        with:
          issue-number: ${{ github.event.number }}
          body: |
            [🤖]: Hi @${{ github.event.pull_request.user.login }} 👋,

            We wanted to let you know that a [CICD pipeline](https://github.com/${{ env.REPOSITORY }}/actions/runs/${{ env.RUN_ID }}) for this PR just finished successfully.

            So it might be time to merge this PR or get some approvals.

            //cc @chtruong814 @ko3n1g @pablo-garay @thomasdhc

      - name: "Pipeline not successful and not cancelled: Send Slack alert & create step summary"
        if: |
          steps.result.outputs.code == 'failure'
          && github.event.label.name == 'Run CICD'
          && env.SLACK_WEBHOOK != ''
        env:
          SLACK_WEBHOOK: ${{ secrets.SLACK_WEBHOOK }}
          GH_TOKEN: ${{ secrets.GITHUB_TOKEN }}
          REPOSITORY: ${{ github.repository }}
          RUN_ID: ${{ github.run_id }}
          PR_NUMBER: ${{ github.event.number }}
          SERVER_URL: ${{ github.server_url }}
        run: |
          set -x
          pip install PyGithub
          export BRANCH_NAME=${GITHUB_HEAD_REF:-${GITHUB_REF#refs/heads/}}

          python .github/scripts/notify.py

      - name: Exit
        if: ${{ always() }}
        env:
          RESULT: ${{ steps.result.outputs.code }}
        run: |
          if [ $RESULT == "success" ]; then
            exit 0
          else
            exit 1
          fi

  Coverage:
    runs-on: ubuntu-latest
    needs: [pre-flight, Nemo_CICD_Test]
    if: |
      needs.pre-flight.outputs.test_to_run != '[]' 
      && needs.pre-flight.outputs.components_to_run != '[]'
      && (
        success() 
        || (
          needs.cicd-wait-in-queue.result == 'skipped'
          && needs.pre-flight.outputs.is_ci_workload == 'true'
        )
      )
      && !cancelled()
    strategy:
      matrix:
        flag: [unit-test, e2e]
    steps:
      - name: Checkout
        uses: actions/checkout@v4

      - name: Download coverage reports of current branch
        uses: actions/download-artifact@v4
        with:
          pattern: coverage-${{ matrix.flag }}-*

      - name: Get total coverage of current branch
        shell: bash -x -e -u -o pipefail {0}
        if: always()
        run: |
          pip install coverage[toml]

          ls -al .
          ls -al coverage-*/
          coverage combine --keep $(ls coverage-*/.coverage)
          coverage report -i
          rm -rf coverage-*
          ls -al

      - name: Upload coverage reports to Codecov
        uses: codecov/codecov-action@v5
        with:
          token: ${{ secrets.CODECOV_TOKEN }}
          verbose: true
          flags: ${{ matrix.flag }}

      - name: Upload artifacts
        uses: actions/upload-artifact@v4
        with:
          name: coverage-${{ matrix.flag }}-aggregated
          path: |
            .coverage
          include-hidden-files: true<|MERGE_RESOLUTION|>--- conflicted
+++ resolved
@@ -221,13 +221,9 @@
             runner: linux-amd64-gpu-rtxa6000-latest-2-nemo
           - script: L2_NeMo_2_Export_Qnemo_TRT_LLM
             runner: linux-amd64-gpu-rtxa6000-latest-2-nemo
-<<<<<<< HEAD
+          - script: L2_TRTLLM_API_Deploy_Query
+            runner: linux-amd64-gpu-rtxa6000-latest-2-nemo
     needs: [cicd-unit-tests-trtllm]
-=======
-          - script: L2_TRTLLM_API_Deploy_Query
-            runner: linux-amd64-gpu-rtxa6000-latest-2-nemo
-    needs: [cicd-unit-tests]
->>>>>>> 0becc99a
     runs-on: ${{ matrix.runner }}
     name: ${{ matrix.is_optional && 'PLEASEFIXME_' || '' }}${{ matrix.script }}
     environment: nemo-ci
