--- conflicted
+++ resolved
@@ -197,11 +197,9 @@
             runner: linux-amd64-gpu-rtxa6000-latest-2-nemo
           - script: L2_NeMo_2_Export_Qnemo_TRT_LLM
             runner: linux-amd64-gpu-rtxa6000-latest-2-nemo
-<<<<<<< HEAD
           - script: L2_NeMo_2_Multimodal_Export_Deploy_Query
-=======
+            runner: linux-amd64-gpu-rtxa6000-latest-2-nemo
           - script: L2_TRTLLM_API_Deploy_Query
->>>>>>> 0becc99a
             runner: linux-amd64-gpu-rtxa6000-latest-2-nemo
     needs: [cicd-unit-tests]
     runs-on: ${{ matrix.runner }}
