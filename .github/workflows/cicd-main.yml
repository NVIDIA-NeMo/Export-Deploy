# Copyright (c) 2025, NVIDIA CORPORATION.
#
# Licensed under the Apache License, Version 2.0 (the "License");
# you may not use this file except in compliance with the License.
# You may obtain a copy of the License at
#
#     http://www.apache.org/licenses/LICENSE-2.0
#
# Unless required by applicable law or agreed to in writing, software
# distributed under the License is distributed on an "AS IS" BASIS,
# WITHOUT WARRANTIES OR CONDITIONS OF ANY KIND, either express or implied.
# See the License for the specific language governing permissions and
# limitations under the License.
name: CICD NeMo
on:
  schedule:
    - cron: 0 0 * * *
  push:
    branches:
      - main
      - "pull-request/[0-9]+"

concurrency:
  group: ${{ github.workflow }}-${{ github.event.pull_request.number || github.ref }}-${{ github.event.label.name || 'main' }}-${{ github.event_name }}
  cancel-in-progress: true

permissions:
  id-token: write
  contents: read

jobs:
  pre-flight:
    runs-on: ubuntu-latest
    outputs:
      is_ci_workload: ${{ steps.is_ci_workload.outputs.main }}
      no_fail_fast: ${{ steps.no_fail_fast.outputs.main }}
      docs_only: ${{ steps.docs_only.outputs.main == 'true' }}
    env:
      TESTS_TO_RUN: ${{ inputs.test_to_run }}
      EVENT_NAME: ${{ github.event_name }}
      HAS_LABEL: ${{ github.event.label.name == 'Run CICD' }}
    steps:
      - name: Checkout
        uses: actions/checkout@v4

      - name: Get changed files
        id: changed-files
        uses: step-security/changed-files@v45.0.1
        with:
          files_yaml: |
            doc:
              - '**.md'
              - docs/**
            src:
              - '!**.md'
              - '!docs/**'

      - name: Check if docs only
        shell: bash
        id: docs_only
        env:
          DOCS_ONLY: ${{ steps.changed-files.outputs.doc_any_changed == 'true' && steps.changed-files.outputs.src_any_changed == 'false' }}
        run: |
          echo "main=$DOCS_ONLY" | tee -a "$GITHUB_OUTPUT"

      - name: Check if this is a CI workload
        shell: bash
        id: is_ci_workload
        run: |
          branch_name=${GITHUB_HEAD_REF:-${GITHUB_REF#refs/heads/}}

          if [[ "$branch_name" =~ ^bump-ci-container || "$EVENT_NAME" == "schedule" ]]; then
            is_ci_workload=true
            echo "main=true" | tee -a "$GITHUB_OUTPUT"
          else
            is_ci_workload=false
          fi

          echo "main=$is_ci_workload" | tee -a "$GITHUB_OUTPUT"

      - name: Check if no-fail-fast is set
        shell: bash
        id: no_fail_fast
        env:
          HAS_FAIL_FAST_LABEL: ${{ contains(github.event.pull_request.labels.*.name, 'no-fail-fast') }}
        run: |
          if [[ "$HAS_FAIL_FAST_LABEL" == "true" || "$EVENT_NAME" == "schedule" ]]; then
            no_fail_fast=true
          else
            no_fail_fast=false
          fi

          echo "main=$no_fail_fast" | tee -a "$GITHUB_OUTPUT"

  linting:
    runs-on: ubuntu-latest
    steps:
      - name: Checkout
        uses: actions/checkout@v4
      - name: Setup Python
        uses: actions/setup-python@v5
        with:
          python-version: "3.10"
      - name: Install ruff
        run: |
          pip install ruff

      - name: Run ruff
        run: |
          ruff check .

  cicd-wait-in-queue:
    needs: [pre-flight]
    runs-on: ubuntu-latest
    environment: test
    if: |
      needs.pre-flight.outputs.test_to_run != '[]' 
      && needs.pre-flight.outputs.components_to_run != '[]'
      && needs.pre-flight.outputs.is_ci_workload == 'false'
      && needs.pre-flight.outputs.docs_only == 'false'
    steps:
      - name: Running CI tests
        run: |
          echo "Running CI tests"

  cicd-container-build:
    uses: ./.github/workflows/_build_container.yml
    needs: [pre-flight, cicd-wait-in-queue]
    if: |
      needs.pre-flight.outputs.test_to_run != '[]' 
      && needs.pre-flight.outputs.components_to_run != '[]'
      && (
        success() 
        || (
          needs.cicd-wait-in-queue.result == 'skipped'
          && needs.pre-flight.outputs.is_ci_workload == 'true'
        )
      )
      && !cancelled()
    with:
      image-name: nemo_container_export_deploy_${{ matrix.inference-framework }}
      dockerfile: docker/Dockerfile.ci
      inference-framework: ${{ matrix.inference-framework }}
    strategy:
      fail-fast: false
      matrix:
        include:
          - inference-framework: trtllm
          - inference-framework: vllm
    secrets:
      AZURE_CLIENT_ID: ${{ secrets.AZURE_CLIENT_ID }}
      AZURE_TENANT_ID: ${{ secrets.AZURE_TENANT_ID }}
      AZURE_SUBSCRIPTION_ID: ${{ secrets.AZURE_SUBSCRIPTION_ID }}

  cicd-unit-tests:
    strategy:
      fail-fast: false
      matrix:
        include:
          - script: L0_Unit_Tests_GPU_Export_Deploy
            runner: linux-amd64-gpu-rtxa6000-latest-2-nemo
            timeout: 30
          - script: L0_Unit_Tests_CPU_Export_Deploy
            runner: linux-amd64-cpu16
            cpu-only: true
    needs: [cicd-container-build]
    runs-on: ${{ matrix.runner }}
    name: ${{ matrix.script }}
    environment: nemo-ci
    steps:
      - name: Checkout
        uses: actions/checkout@v4
        with:
          path: ${{ github.run_id }}
      - name: main
        uses: NVIDIA/NeMo-Export-Deploy/.github/actions/test-template@ko3n1g/ci/onboard-more-tests
        with:
          runner: ${{ runner.name }}
          script: ${{ matrix.script }}
          timeout: ${{ matrix.timeout || 10 }}
          is_unit_test: "true"
          image: nemo_container_export_deploy_trtllm
          cpu-only: ${{ matrix.cpu-only || false }}
          has-azure-credentials: "true"
          azure-client-id: ${{ secrets.AZURE_CLIENT_ID }}
          azure-tenant-id: ${{ secrets.AZURE_TENANT_ID }}
          azure-subscription-id: ${{ secrets.AZURE_SUBSCRIPTION_ID }}

  cicd-e2e-tests-trtllm:
    strategy:
      fail-fast: false
      matrix:
        include:
          - script: L2_NeMo_2_Export_HF_TRT_LLM
            runner: linux-amd64-gpu-rtxa6000-latest-2-nemo
          - script: L2_NeMo_2_Export_Deploy_Query_In_Framework
            runner: linux-amd64-gpu-rtxa6000-latest-2-nemo
          - script: L2_ONNX_TRT_LLM_Embedding_Export
            runner: linux-amd64-gpu-rtxa6000-latest-2-nemo
          - script: L2_NeMo_2_Export_TRT_LLM
            runner: linux-amd64-gpu-rtxa6000-latest-2-nemo
          - script: L2_NeMo_2_Export_In_Framework
            runner: linux-amd64-gpu-rtxa6000-latest-2-nemo
          - script: L2_NeMo_2_Export_Qnemo_TRT_LLM
            runner: linux-amd64-gpu-rtxa6000-latest-2-nemo
    needs: [cicd-unit-tests]
    runs-on: ${{ matrix.runner }}
    name: ${{ matrix.is_optional && 'PLEASEFIXME_' || '' }}${{ matrix.script }}
    environment: nemo-ci
    steps:
      - name: main
        uses: NVIDIA/NeMo-Export-Deploy/.github/actions/test-template@ko3n1g/ci/onboard-more-tests
        with:
          runner: ${{ runner.name }}
          script: ${{ matrix.script }}
          image: nemo_container_export_deploy_trtllm
          is_optional: ${{ matrix.is_optional || false }}
          azure-client-id: ${{ secrets.AZURE_CLIENT_ID }}
          azure-tenant-id: ${{ secrets.AZURE_TENANT_ID }}
          azure-subscription-id: ${{ secrets.AZURE_SUBSCRIPTION_ID }}
          has-azure-credentials: true
          is_unit_test: "false"

  cicd-e2e-tests-vllm:
    strategy:
      fail-fast: false
      matrix:
        include:
          - script: L2_NeMo_2_VLLM_EXPORT
            runner: linux-amd64-gpu-rtxa6000-latest-2-nemo
          - script: L2_NeMo_2_VLLM_VISION
            runner: linux-amd64-gpu-rtxa6000-latest-2-nemo
          - script: L2_NeMo_2_vLLM_Export_Mixtral
            runner: linux-amd64-gpu-rtxa6000-latest-2-nemo
          - script: L2_NeMo_2_vLLM_Export_Llama
            runner: linux-amd64-gpu-rtxa6000-latest-2-nemo
    needs: [cicd-unit-tests]
    runs-on: ${{ matrix.runner }}
    name: ${{ matrix.is_optional && 'PLEASEFIXME_' || '' }}${{ matrix.script }}
    environment: nemo-ci
    steps:
      - name: main
        uses: NVIDIA/NeMo-Export-Deploy/.github/actions/test-template@ko3n1g/ci/onboard-more-tests
        with:
          runner: ${{ runner.name }}
          script: ${{ matrix.script }}
          image: nemo_container_export_deploy_vllm
          is_optional: ${{ matrix.is_optional || false }}
          azure-client-id: ${{ secrets.AZURE_CLIENT_ID }}
          azure-tenant-id: ${{ secrets.AZURE_TENANT_ID }}
          azure-subscription-id: ${{ secrets.AZURE_SUBSCRIPTION_ID }}
          has-azure-credentials: true
          is_unit_test: "false"

  Nemo_CICD_Test:
    needs:
      - pre-flight
      - cicd-unit-tests
      - cicd-e2e-tests-trtllm
      - cicd-e2e-tests-vllm
    if: always()
    runs-on: ubuntu-latest
    permissions: write-all
    steps:
      - name: Checkout
        uses: actions/checkout@v4

      - name: Get workflow result
        id: result
        env:
          GH_TOKEN: ${{ github.token }}
          RUN_ID: ${{ github.run_id }}
<<<<<<< HEAD
          HAS_LABEL: ${{ github.event.label.name == 'Run CICD' }}
          IS_SCHEDULED: ${{ github.event_name == 'schedule' }}
        run: |
          # Get workflow run details and check job conclusions
          LATEST_ATTEMPT=$(gh run view $RUN_ID --json jobs -q '[.jobs[] | select(.conclusion != null) | .conclusion] | last')
          NUM_FAILED=$(gh run view $RUN_ID --json jobs -q '[.jobs[] | select(.conclusion == "failure") | .name] | length')
          NUM_CANCELLED=$(gh run view $RUN_ID --json jobs -q '[.jobs[] | select(.conclusion == "cancelled") | .name] | length')

          if [[ $NUM_FAILED -eq 0 && $NUM_CANCELLED -eq 0 && ("$HAS_LABEL" == "true" || "$IS_SCHEDULED" == "true") ]]; then
            RESULT="success"
          elif [[ $NUM_CANCELLED -gt 0 ]]; then
            RESULT="cancelled"
          else
            RESULT="failure"
          fi

          # Output the final status
          echo "code=$RESULT" | tee -a $GITHUB_OUTPUT

      - name: Checkout for GH CLI
        uses: actions/checkout@v4

      - name: Remove label if not cancelled
        if: |
          steps.result.outputs.code != 'cancelled'
          && github.event.label.name == 'Run CICD'
          && github.event.pull_request.head.repo.full_name == github.repository
        env:
          GH_TOKEN: ${{ github.token }}
          PR_NUMBER: ${{ github.event.number }}
        run: gh pr edit "$PR_NUMBER" --remove-label "Run CICD"

      - name: Pipeline successful, add PR comment
        if: |
          steps.result.outputs.code == 'success'
          && github.event_name == 'pull_request'
          && env.SLACK_WEBHOOK != ''
        uses: peter-evans/create-or-update-comment@v4
        env:
          SLACK_WEBHOOK: ${{ secrets.SLACK_WEBHOOK }}
          REPOSITORY: ${{ github.repository }}
          RUN_ID: ${{ github.run_id }}
        with:
          issue-number: ${{ github.event.number }}
          body: |
            [🤖]: Hi @${{ github.event.pull_request.user.login }} 👋,

            We wanted to let you know that a [CICD pipeline](https://github.com/${{ env.REPOSITORY }}/actions/runs/${{ env.RUN_ID }}) for this PR just finished successfully.

            So it might be time to merge this PR or get some approvals.

            //cc @chtruong814 @ko3n1g @pablo-garay @thomasdhc

      - name: "Pipeline not successful and not cancelled: Send Slack alert & create step summary"
        if: |
          steps.result.outputs.code == 'failure'
          && github.event.label.name == 'Run CICD'
          && env.SLACK_WEBHOOK != ''
        env:
          SLACK_WEBHOOK: ${{ secrets.SLACK_WEBHOOK }}
          GH_TOKEN: ${{ secrets.GITHUB_TOKEN }}
          REPOSITORY: ${{ github.repository }}
          RUN_ID: ${{ github.run_id }}
          PR_NUMBER: ${{ github.event.number }}
          SERVER_URL: ${{ github.server_url }}
        run: |
          set -x
          pip install PyGithub
          export BRANCH_NAME=${GITHUB_HEAD_REF:-${GITHUB_REF#refs/heads/}}

          python .github/scripts/notify.py

=======
          DOCS_ONLY: ${{ needs.pre-flight.outputs.docs_only }}
        run: |
          # Get workflow run details and check job conclusions
          NUM_FAILED=$(gh run view $RUN_ID --json jobs -q '[.jobs[] | select(.conclusion == "failure") | .name] | length')
          NUM_CANCELLED=$(gh run view $RUN_ID --json jobs -q '[.jobs[] | select(.conclusion == "cancelled") | .name] | length')

          if [[ ($NUM_FAILED -eq 0 && $NUM_CANCELLED -eq 0) || $DOCS_ONLY == 'true' ]]; then
            RESULT="success"
          elif [[ $NUM_CANCELLED -gt 0 ]]; then
            RESULT="cancelled"
          else
            RESULT="failure"
          fi

          # Output the final status
          echo "code=$RESULT" | tee -a $GITHUB_OUTPUT

      - name: Checkout for GH CLI
        uses: actions/checkout@v4

      - name: Remove label if not cancelled
        if: |
          steps.result.outputs.code != 'cancelled'
          && github.event.label.name == 'Run CICD'
          && github.event.pull_request.head.repo.full_name == github.repository
        env:
          GH_TOKEN: ${{ github.token }}
          PR_NUMBER: ${{ github.event.number }}
        run: gh pr edit "$PR_NUMBER" --remove-label "Run CICD"

      - name: Pipeline successful, add PR comment
        if: |
          steps.result.outputs.code == 'success'
          && github.event_name == 'pull_request'
          && env.SLACK_WEBHOOK != ''
        uses: peter-evans/create-or-update-comment@v4
        env:
          SLACK_WEBHOOK: ${{ secrets.SLACK_WEBHOOK }}
          REPOSITORY: ${{ github.repository }}
          RUN_ID: ${{ github.run_id }}
        with:
          issue-number: ${{ github.event.number }}
          body: |
            [🤖]: Hi @${{ github.event.pull_request.user.login }} 👋,

            We wanted to let you know that a [CICD pipeline](https://github.com/${{ env.REPOSITORY }}/actions/runs/${{ env.RUN_ID }}) for this PR just finished successfully.

            So it might be time to merge this PR or get some approvals.

            //cc @chtruong814 @ko3n1g @pablo-garay @thomasdhc

      - name: "Pipeline not successful and not cancelled: Send Slack alert & create step summary"
        if: |
          steps.result.outputs.code == 'failure'
          && github.event.label.name == 'Run CICD'
          && env.SLACK_WEBHOOK != ''
        env:
          SLACK_WEBHOOK: ${{ secrets.SLACK_WEBHOOK }}
          GH_TOKEN: ${{ secrets.GITHUB_TOKEN }}
          REPOSITORY: ${{ github.repository }}
          RUN_ID: ${{ github.run_id }}
          PR_NUMBER: ${{ github.event.number }}
          SERVER_URL: ${{ github.server_url }}
        run: |
          set -x
          pip install PyGithub
          export BRANCH_NAME=${GITHUB_HEAD_REF:-${GITHUB_REF#refs/heads/}}

          python .github/scripts/notify.py

>>>>>>> 421c330a
      - name: Exit
        if: ${{ always() }}
        env:
          RESULT: ${{ steps.result.outputs.code }}
        run: |
          if [ $RESULT == "success" ]; then
            exit 0
          else
            exit 1
          fi

  # Coverage:
  #   runs-on: ubuntu-latest
  #   needs: [pre-flight, Nemo_CICD_Test]
  #   if: |
  #     needs.pre-flight.outputs.test_to_run != '[]'
  #     && needs.pre-flight.outputs.components_to_run != '[]'
  #     && (
  #       success()
  #       || needs.Nemo_CICD_Test.result == 'success'
  #     )
  #     && !cancelled()
  #   strategy:
  #     matrix:
  #       flag: [unit-test, e2e]
  #   steps:
  #     - name: Checkout
  #       uses: actions/checkout@v4

  #     - name: Download coverage reports of current branch
  #       uses: actions/download-artifact@v4
  #       with:
  #         pattern: coverage-${{ matrix.flag }}-*

  #     - name: Get total coverage of current branch
  #       shell: bash -x -e -u -o pipefail {0}
  #       if: always()
  #       run: |
  #         pip install coverage

  #         ls -al .
  #         ls -al coverage-*/
  #         coverage combine --keep $(ls coverage-*/.coverage)
  #         coverage report -i
  #         rm -rf coverage-*
  #         ls -al

  #     - name: Upload coverage reports to Codecov
  #       uses: codecov/codecov-action@v5
  #       with:
  #         token: ${{ secrets.CODECOV_TOKEN }}
  #         verbose: true
  #         flags: ${{ matrix.flag }}

  #     - name: Upload artifacts
  #       uses: actions/upload-artifact@v4
  #       with:
  #         name: coverage-${{ matrix.flag }}-aggregated
  #         path: |
  #           .coverage
  #         include-hidden-files: true<|MERGE_RESOLUTION|>--- conflicted
+++ resolved
@@ -270,80 +270,6 @@
         env:
           GH_TOKEN: ${{ github.token }}
           RUN_ID: ${{ github.run_id }}
-<<<<<<< HEAD
-          HAS_LABEL: ${{ github.event.label.name == 'Run CICD' }}
-          IS_SCHEDULED: ${{ github.event_name == 'schedule' }}
-        run: |
-          # Get workflow run details and check job conclusions
-          LATEST_ATTEMPT=$(gh run view $RUN_ID --json jobs -q '[.jobs[] | select(.conclusion != null) | .conclusion] | last')
-          NUM_FAILED=$(gh run view $RUN_ID --json jobs -q '[.jobs[] | select(.conclusion == "failure") | .name] | length')
-          NUM_CANCELLED=$(gh run view $RUN_ID --json jobs -q '[.jobs[] | select(.conclusion == "cancelled") | .name] | length')
-
-          if [[ $NUM_FAILED -eq 0 && $NUM_CANCELLED -eq 0 && ("$HAS_LABEL" == "true" || "$IS_SCHEDULED" == "true") ]]; then
-            RESULT="success"
-          elif [[ $NUM_CANCELLED -gt 0 ]]; then
-            RESULT="cancelled"
-          else
-            RESULT="failure"
-          fi
-
-          # Output the final status
-          echo "code=$RESULT" | tee -a $GITHUB_OUTPUT
-
-      - name: Checkout for GH CLI
-        uses: actions/checkout@v4
-
-      - name: Remove label if not cancelled
-        if: |
-          steps.result.outputs.code != 'cancelled'
-          && github.event.label.name == 'Run CICD'
-          && github.event.pull_request.head.repo.full_name == github.repository
-        env:
-          GH_TOKEN: ${{ github.token }}
-          PR_NUMBER: ${{ github.event.number }}
-        run: gh pr edit "$PR_NUMBER" --remove-label "Run CICD"
-
-      - name: Pipeline successful, add PR comment
-        if: |
-          steps.result.outputs.code == 'success'
-          && github.event_name == 'pull_request'
-          && env.SLACK_WEBHOOK != ''
-        uses: peter-evans/create-or-update-comment@v4
-        env:
-          SLACK_WEBHOOK: ${{ secrets.SLACK_WEBHOOK }}
-          REPOSITORY: ${{ github.repository }}
-          RUN_ID: ${{ github.run_id }}
-        with:
-          issue-number: ${{ github.event.number }}
-          body: |
-            [🤖]: Hi @${{ github.event.pull_request.user.login }} 👋,
-
-            We wanted to let you know that a [CICD pipeline](https://github.com/${{ env.REPOSITORY }}/actions/runs/${{ env.RUN_ID }}) for this PR just finished successfully.
-
-            So it might be time to merge this PR or get some approvals.
-
-            //cc @chtruong814 @ko3n1g @pablo-garay @thomasdhc
-
-      - name: "Pipeline not successful and not cancelled: Send Slack alert & create step summary"
-        if: |
-          steps.result.outputs.code == 'failure'
-          && github.event.label.name == 'Run CICD'
-          && env.SLACK_WEBHOOK != ''
-        env:
-          SLACK_WEBHOOK: ${{ secrets.SLACK_WEBHOOK }}
-          GH_TOKEN: ${{ secrets.GITHUB_TOKEN }}
-          REPOSITORY: ${{ github.repository }}
-          RUN_ID: ${{ github.run_id }}
-          PR_NUMBER: ${{ github.event.number }}
-          SERVER_URL: ${{ github.server_url }}
-        run: |
-          set -x
-          pip install PyGithub
-          export BRANCH_NAME=${GITHUB_HEAD_REF:-${GITHUB_REF#refs/heads/}}
-
-          python .github/scripts/notify.py
-
-=======
           DOCS_ONLY: ${{ needs.pre-flight.outputs.docs_only }}
         run: |
           # Get workflow run details and check job conclusions
@@ -414,7 +340,6 @@
 
           python .github/scripts/notify.py
 
->>>>>>> 421c330a
       - name: Exit
         if: ${{ always() }}
         env:
