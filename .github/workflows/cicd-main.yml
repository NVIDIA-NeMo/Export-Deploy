--- conflicted
+++ resolved
@@ -146,13 +146,7 @@
           - script: L2_Launch_TRTLLM
             runner: self-hosted-nemo
           - script: L2_TRTLLM_API_Deploy_Query
-<<<<<<< HEAD
-            runner: linux-amd64-gpu-rtxa6000-latest-2-nemo
-=======
             runner: self-hosted-nemo
-          - script: L2_ONNX_TRT
-            runner: self-hosted-nemo
->>>>>>> 159e0618
     needs: [cicd-unit-tests-trtllm]
     runs-on: ${{ matrix.runner }}
     name: ${{ matrix.is_optional && 'PLEASEFIXME_' || '' }}${{ matrix.script }}
@@ -183,7 +177,7 @@
 
   cicd-e2e-tests-trt-onnx:
     needs: [cicd-unit-tests-trtllm]
-    runs-on: linux-amd64-gpu-rtxa6000-latest-2-nemo
+    runs-on: self-hosted-nemo
     name: ${{ matrix.is_optional && 'PLEASEFIXME_' || '' }}${{ matrix.script }}
     environment: nemo-ci
     if: |
