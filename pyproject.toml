# Copyright (c) 2025, NVIDIA CORPORATION.  All rights reserved.
#
# Licensed under the Apache License, Version 2.0 (the "License");
# you may not use this file except in compliance with the License.
# You may obtain a copy of the License at
#
#     http://www.apache.org/licenses/LICENSE-2.0
#
# Unless required by applicable law or agreed to in writing, software
# distributed under the License is distributed on an "AS IS" BASIS,
# WITHOUT WARRANTIES OR CONDITIONS OF ANY KIND, either express or implied.
# See the License for the specific language governing permissions and
# limitations under the License.

[build-system]
requires = ["setuptools>=42", "wheel", "cython>=3.0.0"]
build-backend = "setuptools.build_meta"

[tool.setuptools]
include-package-data = true

[tool.setuptools.packages.find]
include = [
    "nemo_export",
    "nemo_export.*",
    "nemo_deploy",
    "nemo_deploy.*",
    "nemo_export_deploy_common",
    "nemo_export_deploy_common.*",
]

[tool.setuptools.dynamic]
version = { attr = "nemo_export_deploy_common.package_info.__version__" } # any module attribute compatible with ast.literal_eval
readme = { file = "README.md", content-type = "text/markdown" }


[project]
name = "NeMo-Export-Deploy"
dynamic = ["version", "readme"]
description = "NeMo Export and Deploy - a library to export and deploy LLMs and MMs"
requires-python = ">=3.10,<3.13"
license = { text = "Apache 2.0" }
dependencies = [
    "megatron-bridge>=0.1.0a0,<0.3.0",
    "fastapi",
    "pydantic-settings",
    "ray",
    "ray[serve]",
    "uvicorn",
    # Lightning deps
    "cloudpickle",
    "omegaconf>=2.3.0",
    "peft",
<<<<<<< HEAD
=======
    "torch==2.7.1",
>>>>>>> d6b6479b
    "torchvision",
    "torchmetrics>=0.11.0",
    "webdataset>=0.2.86",
    "nvidia-pytriton ; platform_system != 'Darwin' ",
    "flashinfer-python>=0.2.5 ; platform_system != 'Darwin'",
    "Pillow ; platform_system != 'Darwin' and platform_machine != 'aarch64'",
    "decord ; platform_system != 'Darwin' and platform_machine != 'aarch64'",
    "pyparsing>2.0.2",
    "ijson",
    "pyarrow<21.0.0",
]

[project.optional-dependencies]
inframework = []
vllm = ["vllm~=0.10.0", "pandas", "timm", "transformers~=4.53.0"]
trtllm = [
    "tensorrt-llm>=1.0.0a0,<1.1.0,>=1.0.0rc6",
    "transformers~=4.53.0",
    "cuda-python~=12.8.0",
]
trt-onnx = ["tensorrt==10.11.0.33", "transformers==4.51.3", "onnx==1.18.0"]
fa = ["flash-attn==2.8.1"]

[dependency-groups]
# This is a default group so that we install these even with bare `uv sync`
build = ["setuptools", "torch==2.7.1", "pybind11", "Cython>=3.0.0", "ninja"]
docs = [
    "sphinx",
    "sphinx-autobuild",    # For live doc serving while editing docs
    "sphinx-autodoc2",     # For documenting Python API
    "sphinx-copybutton",   # Adds a copy button for code blocks
    "myst_parser",         # For our markdown docs
    "nvidia-sphinx-theme", # Our NVIDIA theme
]
linting = ["pre-commit>=3.6.0", "ruff~=0.9.0"]
test = ["pytest", "pytest-mock", "coverage", "click"]
nemo-toolkit = [
    "nemo-toolkit[automodel,common-only,nlp-only,eval,multimodal-only]>=2.5.0a0,<2.6.0",
    "lightning>2.2.1,<=2.4.0",
]
nemo-run = ["nemo-run"]

[tool.uv.sources]
xformers = [{ index = "pytorch-cu128" }]
torch = [{ index = "pytorch-cu128" }]
vllm = [
    { index = "pytorch-cu128", marker = "python_version < '3.9' and platform_machine == 'x86_64'" },
    { index = "pypi", marker = "platform_machine == 'aarch64'" },
]
# megatron-bridge = { git = "https://github.com/NVIDIA-NeMo/Megatron-Bridge.git", rev = "ecf05926b4765aada82c8eabab4a374e8e83a9c5" }
transformer-engine = { git = "https://github.com/NVIDIA/TransformerEngine.git", rev = "0289e76380088358a584d809faf69effab1a7cda" } # on release_v2.7.0
# nemo-toolkit = { git = "https://github.com/NVIDIA/NeMo.git", rev = "main" }

[tool.uv]
# Currently, TE must be built with no build-isolation b/c it requires torch
no-build-isolation-package = [
    "transformer-engine",
    "transformer-engine-torch",
    "flash-attn",
]
# Always apply the build group since dependencies like TE/mcore/nemo-run require build dependencies
# and this lets us assume they are implicitly installed with a simply `uv sync`. Ideally, we'd
# avoid including these in the default dependency set, but for now it's required.
default-groups = ["linting", "build", "test"]
# Users may use different link-modes depending on their scenario:
#  --link-mode=hardlink (default on linux; may get warnings about switching to --link-mode copy if uv cache and venv on different file-systems)
#  --link-mode=copy (slower but more reliable; supresses warning)
#  --link-mode=symlink (fastest option when uv cache and venv on different file-system; caveat: venv is brittle since it depends on the environment/container)
link-mode = "copy"
conflicts = [[{ extra = "trtllm" }, { extra = "vllm" }, { extra = "trt-onnx" }]]
override-dependencies = [
    "urllib3>1.27.0",
    "tiktoken>=0.9.0",                             # because nemo-toolkit and megatron-bridge disagree on tiktoken, we need to pin it here,
    "fsspec[http]>=2023.1.0,<=2024.9.0",
    "transformer-engine[pytorch]>=2.7.0a0,<2.8.0",
    "megatron-energon[av-decode]>=6.0,<7.dev0",
    "transformers>=4.51.3,<4.54.0",
]
prerelease = "allow"

# Needed when building from source
[[tool.uv.dependency-metadata]]
name = "flash-attn"
requires-dist = ["torch", "einops", "setuptools", "psutil", "ninja"]

[[tool.uv.index]]
name = "pypi"
url = "https://pypi.org/simple"
explicit = true

[[tool.uv.index]]
name = "pytorch-cu128"
url = "https://download.pytorch.org/whl/cu128"
explicit = true

[tool.pytest.ini_options]
addopts = "--durations=15 -s -rA -x"
testpaths = ["tests"]
python_files = "test_*.py"

[tool.coverage.run]
concurrency = ["thread", "multiprocessing"]
omit = [
    "/tmp/*",
    "/workspace/tests/*",
    "/workspace/nemo_export_deploy_common/*",
    "/workspace/*.py",
    "*_ray.py",
    "*package_info.py",
]

[tool.coverage.paths]
source = [".", "/workspace", "/home/runner/work/Export-Deploy/Export-Deploy"]

[tool.ruff]
line-length = 120

[tool.ruff.format]
quote-style = "double"
skip-magic-trailing-comma = false
line-ending = "auto"

[tool.ruff.lint]
# Enable all `pydocstyle` rules, limiting to those that adhere to the
# Google convention via `convention = "google"`, below.
select = [
    "F541", # f-string without any placeholders
    "F841", # local variable assigned but never used
    "F401", # imported but unused
    "E741", # ambiguous variable name
    "F821", # undefined name
    "E266", # too many leading '#' for block comment
    "I",    # isort
    "D101", # docstring
    "D103",
]

ignore = [
    "E501", # Line too long - handled by formatter
    "D101",
    "D103",
]

[tool.ruff.lint.pydocstyle]
convention = "google"

# Section to exclude errors for different file types
[tool.ruff.per-file-ignores]
# Ignore all directories named `tests`.
"tests/**" = ["D"]
# Ignore all files that end in `_test.py`.
"*_test.py" = ["D"]
# Ignore F401 (import but unused) in __init__.py
"__init__.py" = ["F401"]<|MERGE_RESOLUTION|>--- conflicted
+++ resolved
@@ -51,10 +51,7 @@
     "cloudpickle",
     "omegaconf>=2.3.0",
     "peft",
-<<<<<<< HEAD
-=======
     "torch==2.7.1",
->>>>>>> d6b6479b
     "torchvision",
     "torchmetrics>=0.11.0",
     "webdataset>=0.2.86",
