--- conflicted
+++ resolved
@@ -121,15 +121,11 @@
 
 [tool.uv]
 # Currently, TE must be built with no build-isolation b/c it requires torch
-<<<<<<< HEAD
-no-build-isolation-package = ["transformer-engine", "transformer-engine-torch", "flash-attn"]
-=======
 no-build-isolation-package = [
     "transformer-engine",
     "transformer-engine-torch",
     "flash-attn",
 ]
->>>>>>> 5f7ccdc3
 # Always apply the build group since dependencies like TE/mcore/nemo-run require build dependencies
 # and this lets us assume they are implicitly installed with a simply `uv sync`. Ideally, we'd
 # avoid including these in the default dependency set, but for now it's required.
