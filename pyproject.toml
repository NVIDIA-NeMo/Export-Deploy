# Copyright (c) 2025, NVIDIA CORPORATION.  All rights reserved.
#
# Licensed under the Apache License, Version 2.0 (the "License");
# you may not use this file except in compliance with the License.
# You may obtain a copy of the License at
#
#     http://www.apache.org/licenses/LICENSE-2.0
#
# Unless required by applicable law or agreed to in writing, software
# distributed under the License is distributed on an "AS IS" BASIS,
# WITHOUT WARRANTIES OR CONDITIONS OF ANY KIND, either express or implied.
# See the License for the specific language governing permissions and
# limitations under the License.

[build-system]
requires = ["setuptools>=42", "wheel", "cython>=3.0.0"]
build-backend = "setuptools.build_meta"

[tool.setuptools]
include-package-data = true

[tool.setuptools.packages.find]
include = [
    "nemo_export",
    "nemo_export.*",
    "nemo_deploy",
    "nemo_deploy.*",
    "nemo_export_deploy_common",
    "nemo_export_deploy_common.*",
]

[tool.setuptools.dynamic]
version = { attr = "nemo_export_deploy_common.package_info.__version__" } # any module attribute compatible with ast.literal_eval
readme = { file = "README.md", content-type = "text/markdown" }


[project]
name = "NeMo-Export-Deploy"
dynamic = ["version", "readme"]
description = "NeMo Export and Deploy - a library to export and deploy LLMs and MMs"
requires-python = ">=3.10,<3.13"
license = { text = "Apache 2.0" }
dependencies = [
    "megatron-core>=0.14.0a0,<0.15.0",
<<<<<<< HEAD
    "megatron-bridge>=0.1.0a0,<0.2.0",
    "nvidia-modelopt[torch]>=0.29.0a0,<0.32.0; sys_platform != 'darwin'",
    "nvidia-resiliency-ext>=0.3.0a0,<0.4.0; sys_platform != 'darwin'",
=======
    "nvidia-modelopt[torch]>=0.33.0a0,<0.34.0; sys_platform != 'darwin'",
    "nvidia-resiliency-ext>=0.4.0a0,<0.5.0; sys_platform != 'darwin'",
>>>>>>> aa5a7d52
    "accelerate",
    "fastapi",
    "pydantic-settings",
    "ray",
    "ray[serve]",
    "uvicorn",
    "tensorstore",
    "zarr>=2.18.2,<3.0.0",
    # Lightning deps
    "cloudpickle",
    "fiddle",
    "hydra-core>1.3,<=1.3.2",
    "lightning",
    "omegaconf>=2.3.0",
    "peft",
    "torch",
    "torchvision",
    "torchmetrics>=0.11.0",
    "wandb",
    "webdataset>=0.2.86",
    "nvidia-pytriton ; platform_system != 'Darwin' ",
    "flashinfer-python>=0.2.5 ; platform_system != 'Darwin'",
    "Pillow ; platform_system != 'Darwin' and platform_machine != 'aarch64'",
    "decord ; platform_system != 'Darwin' and platform_machine != 'aarch64'",
    "pyparsing>2.0.2",
    "sentencepiece",
    "tiktoken",
    "einops",
    "ijson",
    "pyarrow<21.0.0",

]

[project.optional-dependencies]
inframework = []
vllm = ["vllm~=0.10.0", "pandas", "timm", "transformers~=4.53.0"]
trtllm = [
    "tensorrt-llm>=1.0.0a0,<1.1.0,>=1.0.0rc6",
    "transformers~=4.53.0",
    "cuda-python~=12.8.0",
]
trt-onnx = ["tensorrt==10.11.0.33", "transformers==4.51.3", "onnx==1.18.0"]
te = ["transformer-engine[pytorch]>=2.6.0a0,<2.7.0; sys_platform != 'darwin'"]

[dependency-groups]
# This is a default group so that we install these even with bare `uv sync`
build = ["setuptools", "torch", "pybind11", "Cython>=3.0.0", "ninja"]
docs = [
    "sphinx",
    "sphinx-autobuild",    # For live doc serving while editing docs
    "sphinx-autodoc2",     # For documenting Python API
    "sphinx-copybutton",   # Adds a copy button for code blocks
    "myst_parser",         # For our markdown docs
    "nvidia-sphinx-theme", # Our NVIDIA theme
]
linting = ["pre-commit>=3.6.0", "ruff~=0.9.0"]
test = ["pytest", "pytest-mock", "coverage", "click"]
nemo-toolkit = [
    "nemo-toolkit[automodel,common-only,nlp-only,eval,multimodal-only]>=2.5.0a0,<2.6.0",
]
nemo-run = ["nemo-run"]

[tool.uv.sources]
xformers = [{ index = "pytorch-cu128" }]
vllm = [
    { index = "pytorch-cu128", marker = "python_version < '3.9' and platform_machine == 'x86_64'" },
    { index = "pypi", marker = "platform_machine == 'aarch64'" },
]
<<<<<<< HEAD
nemo-toolkit = { git = "https://github.com/NVIDIA/NeMo.git", rev = "620d2ba07835c230b2e1ee25fe1322504ce01d79" }
megatron-bridge = { git = "https://github.com/NVIDIA-NeMo/Megatron-Bridge.git", rev = "main" }
=======
# transformer-engine = { git = "https://github.com/NVIDIA/TransformerEngine.git", rev = "5f1142e8c12172510d34709df3629be6f88dc993" } # on release_v2.6.0
# nemo-toolkit = { git = "https://github.com/NVIDIA/NeMo.git", rev = "main" }
>>>>>>> aa5a7d52

[tool.uv]
# Currently, TE must be built with no build-isolation b/c it requires torch
no-build-isolation-package = ["transformer-engine", "transformer-engine-torch"]
# Always apply the build group since dependencies like TE/mcore/nemo-run require build dependencies
# and this lets us assume they are implicitly installed with a simply `uv sync`. Ideally, we'd
# avoid including these in the default dependency set, but for now it's required.
default-groups = ["linting", "build", "test"]
# Users may use different link-modes depending on their scenario:
#  --link-mode=hardlink (default on linux; may get warnings about switching to --link-mode copy if uv cache and venv on different file-systems)
#  --link-mode=copy (slower but more reliable; supresses warning)
#  --link-mode=symlink (fastest option when uv cache and venv on different file-system; caveat: venv is brittle since it depends on the environment/container)
link-mode = "copy"
conflicts = [[{ extra = "trtllm" }, { extra = "vllm" }, { extra = "trt-onnx" }]]
override-dependencies = [
    "urllib3>1.27.0",
    "tiktoken>=0.9.0",                                                    # because nemo-toolkit and megatron-bridge disagree on tiktoken, we need to pin it here,
    "fsspec[http]>=2023.1.0,<=2024.9.0",
    "megatron-core>=0.14.0a0,<0.15.0",
    "megatron-bridge>=0.1.0a0,<0.2.0",
    "nvidia-modelopt[torch]>=0.29.0a0,<0.32.0; sys_platform != 'darwin'",
    "nvidia-resiliency-ext>=0.3.0a0,<0.4.0; sys_platform != 'darwin'",
    "transformer-engine[pytorch]==2.5.0",
]
prerelease = "allow"

[[tool.uv.index]]
name = "pypi"
url = "https://pypi.org/simple"
explicit = true

[[tool.uv.index]]
name = "pytorch-cu128"
url = "https://download.pytorch.org/whl/cu128"
explicit = true

[tool.pytest.ini_options]
addopts = "--durations=15 -s -rA -x"
testpaths = ["tests"]
python_files = "test_*.py"

[tool.coverage.run]
concurrency = ["thread", "multiprocessing"]
omit = [
    "/tmp/*",
    "/workspace/tests/*",
    "/workspace/nemo_export_deploy_common/*",
    "/workspace/*.py",
    "*_ray.py",
    "*package_info.py",
]

[tool.coverage.paths]
source = [".", "/workspace", "/home/runner/work/Export-Deploy/Export-Deploy"]

[tool.ruff]
line-length = 120

[tool.ruff.format]
quote-style = "double"
skip-magic-trailing-comma = false
line-ending = "auto"

[tool.ruff.lint]
# Enable all `pydocstyle` rules, limiting to those that adhere to the
# Google convention via `convention = "google"`, below.
select = [
    "F541", # f-string without any placeholders
    "F841", # local variable assigned but never used
    "F401", # imported but unused
    "E741", # ambiguous variable name
    "F821", # undefined name
    "E266", # too many leading '#' for block comment
    "I",    # isort
    "D101", # docstring
    "D103",
]

ignore = [
    "E501", # Line too long - handled by formatter
    "D101",
    "D103",
]

[tool.ruff.lint.pydocstyle]
convention = "google"

# Section to exclude errors for different file types
[tool.ruff.per-file-ignores]
# Ignore all directories named `tests`.
"tests/**" = ["D"]
# Ignore all files that end in `_test.py`.
"*_test.py" = ["D"]
# Ignore F401 (import but unused) in __init__.py
"__init__.py" = ["F401"]<|MERGE_RESOLUTION|>--- conflicted
+++ resolved
@@ -42,14 +42,9 @@
 license = { text = "Apache 2.0" }
 dependencies = [
     "megatron-core>=0.14.0a0,<0.15.0",
-<<<<<<< HEAD
     "megatron-bridge>=0.1.0a0,<0.2.0",
-    "nvidia-modelopt[torch]>=0.29.0a0,<0.32.0; sys_platform != 'darwin'",
-    "nvidia-resiliency-ext>=0.3.0a0,<0.4.0; sys_platform != 'darwin'",
-=======
     "nvidia-modelopt[torch]>=0.33.0a0,<0.34.0; sys_platform != 'darwin'",
     "nvidia-resiliency-ext>=0.4.0a0,<0.5.0; sys_platform != 'darwin'",
->>>>>>> aa5a7d52
     "accelerate",
     "fastapi",
     "pydantic-settings",
@@ -118,13 +113,9 @@
     { index = "pytorch-cu128", marker = "python_version < '3.9' and platform_machine == 'x86_64'" },
     { index = "pypi", marker = "platform_machine == 'aarch64'" },
 ]
-<<<<<<< HEAD
-nemo-toolkit = { git = "https://github.com/NVIDIA/NeMo.git", rev = "620d2ba07835c230b2e1ee25fe1322504ce01d79" }
 megatron-bridge = { git = "https://github.com/NVIDIA-NeMo/Megatron-Bridge.git", rev = "main" }
-=======
 # transformer-engine = { git = "https://github.com/NVIDIA/TransformerEngine.git", rev = "5f1142e8c12172510d34709df3629be6f88dc993" } # on release_v2.6.0
 # nemo-toolkit = { git = "https://github.com/NVIDIA/NeMo.git", rev = "main" }
->>>>>>> aa5a7d52
 
 [tool.uv]
 # Currently, TE must be built with no build-isolation b/c it requires torch
