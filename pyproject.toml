--- conflicted
+++ resolved
@@ -28,13 +28,8 @@
 license = { text = "Apache 2.0" }
 dependencies = [
     "megatron-core>=0.14.0a0,<0.15.0",
-<<<<<<< HEAD
     "nvidia-modelopt[torch]>=0.33.0a0,<0.34.0; sys_platform != 'darwin'",
     "nvidia-resiliency-ext>=0.4.0a0,<0.5.0; sys_platform != 'darwin'",
-=======
-    "nvidia-modelopt[torch]>=0.29.0a0,<0.32.0; sys_platform != 'darwin'",
-    "nvidia-resiliency-ext>=0.3.0a0,<0.4.0; sys_platform != 'darwin'",
->>>>>>> 159e0618
     "accelerate",
     "fastapi",
     "pydantic-settings",
@@ -73,7 +68,7 @@
 vllm = ["vllm~=0.10.0", "pandas", "timm", "transformers~=4.53.0"]
 trtllm = ["tensorrt-llm>=1.0.0a0,<1.1.0,>=1.0.0rc6", "transformers~=4.53.0"]
 trt-onnx = ["tensorrt==10.11.0.33", "transformers==4.51.3", "onnx==1.18.0"]
-te = ["transformer-engine[pytorch]>=2.7.0a0,<2.8.0; sys_platform != 'darwin'"]
+te = ["transformer-engine[pytorch]>=2.6.0a0,<2.7.0; sys_platform != 'darwin'"]
 
 [dependency-groups]
 # This is a default group so that we install these even with bare `uv sync`
@@ -99,12 +94,8 @@
     { index = "pytorch-cu128", marker = "python_version < '3.9' and platform_machine == 'x86_64'" },
     { index = "pypi", marker = "platform_machine == 'aarch64'" },
 ]
-<<<<<<< HEAD
-transformer-engine = { git = "https://github.com/NVIDIA/TransformerEngine.git", rev = "5f1142e8c12172510d34709df3629be6f88dc993" } # on release_v2.6.0
+# transformer-engine = { git = "https://github.com/NVIDIA/TransformerEngine.git", rev = "5f1142e8c12172510d34709df3629be6f88dc993" } # on release_v2.6.0
 nemo-toolkit = { git = "https://github.com/NVIDIA/NeMo.git", rev = "main" }
-=======
-nemo-toolkit = { git = "https://github.com/NVIDIA/NeMo.git", rev = "620d2ba07835c230b2e1ee25fe1322504ce01d79" }
->>>>>>> 159e0618
 
 [tool.uv]
 # Currently, TE must be built with no build-isolation b/c it requires torch
