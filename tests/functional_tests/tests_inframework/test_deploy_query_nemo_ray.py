--- conflicted
+++ resolved
@@ -63,11 +63,8 @@
                     "0.0.0.0",
                     "--port",
                     str(8000),
-<<<<<<< HEAD
-=======
                     "--cuda_visible_devices",
                     "0",
->>>>>>> 5f7ccdc3
                 ]
             )
             logging.info("Deployment started. Waiting for it to be ready...")
