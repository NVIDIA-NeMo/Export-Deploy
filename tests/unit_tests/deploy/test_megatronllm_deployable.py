# Copyright (c) 2025, NVIDIA CORPORATION.  All rights reserved.
#
# Licensed under the Apache License, Version 2.0 (the "License");
# you may not use this file except in compliance with the License.
# You may obtain a copy of the License at
#
#     http://www.apache.org/licenses/LICENSE-2.0
#
# Unless required by applicable law or agreed to in writing, software
# distributed under the License is distributed on an "AS IS" BASIS,
# WITHOUT WARRANTIES OR CONDITIONS OF ANY KIND, either express or implied.
# See the License for the specific language governing permissions and
# limitations under the License.

from unittest.mock import MagicMock, patch

import pytest
import numpy as np
from megatron.core.inference.common_inference_params import CommonInferenceParams

from nemo_deploy.nlp.megatronllm_deployable import MegatronLLMDeployableNemo2, MegatronLLMDeploy, dict_to_str


@pytest.fixture
def mock_engine_and_tokenizer():
    """Fixture to mock the engine and tokenizer needed for testing."""
    mock_engine = MagicMock()
    mock_model = MagicMock()
    mock_tokenizer = MagicMock()
    mock_tokenizer.tokenizer.tokenizer = MagicMock()
    mock_tokenizer.tokenizer.tokenizer.chat_template = "{{messages}}"
    mock_tokenizer.tokenizer.tokenizer.bos_token = "<bos>"
    mock_tokenizer.tokenizer.tokenizer.eos_token = "<eos>"

    return (mock_engine, mock_model, mock_tokenizer)


@pytest.fixture
def deployable(mock_engine_and_tokenizer):
    """Fixture to create a deployable instance with mocked dependencies."""
    (mock_engine, mock_model, mock_tokenizer) = mock_engine_and_tokenizer

    # Patch the __init__ method to avoid file loading
    with patch.object(MegatronLLMDeployableNemo2, "__init__", return_value=None):
        deployable = MegatronLLMDeployableNemo2()

        # Set required attributes manually
        deployable.mcore_engine = mock_engine
        deployable.inference_wrapped_model = mock_model
        deployable.mcore_tokenizer = mock_tokenizer
        deployable.nemo_checkpoint_filepath = "dummy.nemo"
        deployable.max_batch_size = 32
        deployable.enable_cuda_graphs = True

        yield deployable


# Additional tests for improved coverage
@pytest.mark.run_only_on("GPU")
def test_megatron_llm_deploy():
    """Test the MegatronLLMDeploy class also returns MegatronLLMDeployableNemo2 instance."""
    with patch('nemo_deploy.nlp.megatronllm_deployable.nemo_checkpoint_version') as mock_version:
        with patch('nemo_deploy.nlp.megatronllm_deployable.NEMO2', 'nemo2'):
            mock_version.return_value = 'nemo2'
            with patch.object(MegatronLLMDeployableNemo2, '__init__', return_value=None) as mock_init:
                deployable = MegatronLLMDeploy.get_deployable(
                    nemo_checkpoint_filepath="test.nemo",
                    num_devices=2,
                    num_nodes=1,
                    tensor_model_parallel_size=2,
                    pipeline_model_parallel_size=1,
                    expert_model_parallel_size=1,
                    context_parallel_size=1,
                    max_batch_size=16,
                    random_seed=42,
                    enable_flash_decode=True,
                    enable_cuda_graphs=True,
                    legacy_ckpt=True
                )

                # Verify the correct instance is returned
                assert isinstance(deployable, MegatronLLMDeployableNemo2)
                mock_init.assert_called_once()


@pytest.mark.run_only_on("GPU")
def test_megatron_llm_deploy_unsupported_version():
    """Test the MegatronLLMDeploy class with nemo1 checkpoint version."""
    with patch('nemo_deploy.nlp.megatronllm_deployable.nemo_checkpoint_version') as mock_version:
        with patch('nemo_deploy.nlp.megatronllm_deployable.NEMO2', 'nemo2'):
            mock_version.return_value = 'nemo1'  # Different from NEMO2
            with pytest.raises(Exception, match="Only NeMo 2.0 checkpoint is supported"):
                MegatronLLMDeploy.get_deployable(nemo_checkpoint_filepath="test.nemo")


@pytest.mark.run_only_on("GPU")
def test_dict_to_str():
    """Test the dict_to_str utility function."""
    test_dict = {"role": "user", "content": "Hello world"}
    result = dict_to_str(test_dict)
    assert isinstance(result, str)
    assert '"role": "user"' in result
    assert '"content": "Hello world"' in result


@pytest.mark.run_only_on("GPU")
def test_apply_chat_template_none_template(deployable):
    """Test chat template application when tokenizer has no chat template."""
    deployable.mcore_tokenizer.tokenizer.tokenizer.chat_template = None
    messages = [{"role": "user", "content": "Hello"}]

    with pytest.raises(ValueError, match="The tokenizer does not have a chat template defined"):
        deployable.apply_chat_template(messages)


@pytest.mark.run_only_on("GPU")
def test_apply_chat_template_attribute_error(deployable):
    """Test chat template application when tokenizer raises AttributeError."""
    # Remove the chat_template attribute to trigger AttributeError
    del deployable.mcore_tokenizer.tokenizer.tokenizer.chat_template
    messages = [{"role": "user", "content": "Hello"}]

    with pytest.raises(ValueError, match="The tokenizer does not have chat template"):
        deployable.apply_chat_template(messages)


@pytest.mark.run_only_on("GPU")
def test_apply_chat_template_with_generation_prompt_false(deployable):
    """Test chat template application with add_generation_prompt=False."""
    messages = [{"role": "user", "content": "Hello"}]

    template_mock = MagicMock()
    template_mock.render.return_value = "Rendered template without generation prompt"

    with patch("nemo_deploy.nlp.megatronllm_deployable.Template", return_value=template_mock):
        template = deployable.apply_chat_template(messages, add_generation_prompt=False)
        assert template == "Rendered template without generation prompt"

        # Verify render was called with add_generation_prompt=False
        call_args = template_mock.render.call_args[1]
        assert call_args["add_generation_prompt"] is False


@pytest.mark.run_only_on("GPU")
def test_str_to_dict_invalid_json(deployable):
    """Test string to dictionary conversion with invalid JSON."""
    invalid_json = '{"key": invalid}'

    with pytest.raises(Exception):  # json.JSONDecodeError or similar
        deployable.str_to_dict(invalid_json)


@pytest.mark.run_only_on("GPU")
def test_generate_with_cuda_graphs_empty_prompts(deployable):
    """Test text generation with CUDA graphs and empty prompts."""
    deployable.enable_cuda_graphs = True
    deployable.max_batch_size = 4
    prompts = []
    inference_params = CommonInferenceParams()

    with patch.object(deployable.mcore_engine, "generate") as mock_generate:
        mock_generate.return_value = ["", "", "", ""]

        results = deployable.generate(prompts, inference_params)
        assert len(results) == 0

        # Should still pad to max_batch_size but return empty results
        called_args = mock_generate.call_args[1]
        assert len(called_args["prompts"]) == 4


@pytest.mark.run_only_on("GPU")
def test_generate_other_ranks_exit_signal(deployable):
    """Test generate_other_ranks method when receiving exit signal."""
    with (
        patch("torch.distributed.broadcast") as mock_broadcast,
        patch("torch.empty") as mock_empty
    ):
        # Mock the message tensor to return 1 (exit signal)
        mock_message = MagicMock()
        mock_message.__eq__ = MagicMock(return_value=False)  # Not equal to 0
        mock_empty.return_value = mock_message

        # Should return immediately without further processing
        deployable.generate_other_ranks()

        mock_broadcast.assert_called_once()


@pytest.mark.run_only_on("GPU")
def test_generate_other_ranks_continue_processing(deployable):
    """Test generate_other_ranks method when continuing processing."""
    with (
        patch("torch.distributed.broadcast") as mock_broadcast,
        patch("torch.empty") as mock_empty,
        patch("nemo_deploy.nlp.megatronllm_deployable.broadcast_list") as mock_broadcast_list,
        patch.object(deployable, "generate") as mock_generate
    ):
        # Mock the message tensor to return 0 first (continue), then 1 (exit)
        mock_message = MagicMock()
        mock_message.__eq__ = MagicMock(side_effect=[True, False])  # First 0, then not 0
        mock_empty.return_value = mock_message

        # Mock broadcast_list returns
        mock_broadcast_list.side_effect = [
            ["test prompt"],  # prompts
            [1.0, 1, 0.0, 256, False]  # inference parameters
        ]

        deployable.generate_other_ranks()

        # Should call broadcast twice (for message check)
        assert mock_broadcast.call_count == 2
        # Should call broadcast_list twice (prompts + params)
        assert mock_broadcast_list.call_count == 2
        # Should call generate once
        mock_generate.assert_called_once()


@pytest.mark.run_only_on("GPU")
def test_triton_infer_fn_with_top_logprobs(deployable):
    """Test triton inference with top logprobs by testing the underlying _infer_fn method."""
    prompts = ["Hello"]

    with (
        patch.object(deployable, "generate") as mock_generate,
        patch.object(deployable, "remove_eos_token") as mock_remove_eos,
        patch("nemo_deploy.nlp.megatronllm_deployable.dict_to_str") as mock_dict_to_str
    ):
        mock_result = MagicMock()
        mock_result.generated_text = "Generated text"
        mock_result.generated_top_n_logprobs = {"token1": 0.5, "token2": 0.3}

        mock_generate.return_value = [mock_result]
        mock_remove_eos.return_value = ["Generated text"]
        mock_dict_to_str.return_value = '{"token1": 0.5, "token2": 0.3}'

        # Test the underlying inference logic with top_logprobs
        output_infer = deployable._infer_fn(
            prompts=prompts,
            top_logprobs=5,
            temperature=1.0,
            top_k=1,
            top_p=0.0,
            num_tokens_to_generate=256
        )

        assert output_infer["sentences"] == ["Generated text"]
        assert "top_logprobs" in output_infer.keys()
        assert output_infer["top_logprobs"] == ['{"token1": 0.5, "token2": 0.3}']

        mock_dict_to_str.assert_called_once_with({"token1": 0.5, "token2": 0.3})


@pytest.mark.run_only_on("GPU")
def test_infer_fn_with_echo_and_log_probs(deployable):
    """Test _infer_fn method with echo=True and log probabilities."""
    prompts = ["Hello"]

    with (
        patch.object(deployable, "generate") as mock_generate,
        patch.object(deployable, "remove_eos_token") as mock_remove_eos,
        patch("torch.tensor") as mock_tensor,
    ):
        # Set up mock results with both prompt and generated log probs
        mock_result = MagicMock()
        mock_result.prompt = "Hello"
        mock_result.generated_text = " World"
        mock_result.prompt_log_probs = [0.1, 0.2]
        mock_result.generated_log_probs = [0.3, 0.4]

        mock_generate.return_value = [mock_result]
        mock_remove_eos.return_value = ["Hello World"]

        # Mock torch.tensor to return appropriate tensor
        mock_tensor_instance = MagicMock()
        mock_tensor_instance.cpu.return_value.detach.return_value.numpy.return_value = (
            np.array([0.1, 0.2, 0.3, 0.4])
        )
        mock_tensor.return_value = mock_tensor_instance

        # Test with echo=True and log probabilities
        output_infer = deployable._infer_fn(
            prompts=prompts,
            echo=True,
            log_probs=True,
            text_only=True
        )

        assert output_infer["sentences"] == ["Hello World"]
        assert "log_probs" in output_infer.keys()

        # Verify torch.tensor was called with combined log probs
        mock_tensor.assert_called_once_with([0.1, 0.2, 0.3, 0.4])


@pytest.mark.run_only_on("GPU")
def test_infer_fn_with_echo_text_only_false(deployable):
    """Test _infer_fn method with echo=True and text_only=False."""
    prompts = ["Hello"]

    with (
        patch.object(deployable, "generate") as mock_generate,
        patch.object(deployable, "remove_eos_token") as mock_remove_eos,
    ):
        mock_result = MagicMock()
        mock_result.prompt = "Hello"
        mock_result.generated_text = " World"

        mock_generate.return_value = [mock_result]
        mock_remove_eos.return_value = [mock_result]  # When text_only=False, returns full result object

        output_infer = deployable._infer_fn(
            prompts=prompts,
            echo=True,
            text_only=False
        )

        assert output_infer["sentences"] == [mock_result]


@pytest.mark.run_only_on("GPU")
def test_infer_fn_echo_with_log_probs_different_lengths(deployable):
    """Test _infer_fn method with echo=True and different log prob lengths (padding scenario)."""
    prompts = ["Hello", "Hi"]

    with (
        patch.object(deployable, "generate") as mock_generate,
        patch.object(deployable, "remove_eos_token") as mock_remove_eos,
        patch("torch.tensor") as mock_tensor,
        patch("numpy.pad") as mock_pad
    ):
        # Set up mock results with different prompt log prob lengths
        mock_result1 = MagicMock()
        mock_result1.prompt = "Hello"
        mock_result1.generated_text = " World"
        mock_result1.prompt_log_probs = [0.1, 0.2, 0.3]  # 3 tokens
        mock_result1.generated_log_probs = [0.4]

        mock_result2 = MagicMock()
        mock_result2.prompt = "Hi"
        mock_result2.generated_text = " There"
        mock_result2.prompt_log_probs = [0.5]  # 1 token
        mock_result2.generated_log_probs = [0.6]

        mock_generate.return_value = [mock_result1, mock_result2]
        mock_remove_eos.return_value = ["Hello World", "Hi There"]

        # Mock torch.tensor to return different length arrays
        mock_tensor_instance1 = MagicMock()
        mock_tensor_instance1.cpu.return_value.detach.return_value.numpy.return_value = (
            np.array([0.1, 0.2, 0.3, 0.4])  # Length 4
        )
        mock_tensor_instance2 = MagicMock()
        mock_tensor_instance2.cpu.return_value.detach.return_value.numpy.return_value = (
            np.array([0.5, 0.6])  # Length 2
        )
        mock_tensor.side_effect = [mock_tensor_instance1, mock_tensor_instance2]

        # Mock numpy.pad to simulate padding behavior
        mock_pad.side_effect = [
            np.array([0.1, 0.2, 0.3, 0.4]),  # First array doesn't need padding
            np.array([0.5, 0.6, 0, 0])       # Second array padded to length 4
        ]

        output_infer = deployable._infer_fn(
            prompts=prompts,
            echo=True,
            log_probs=True
        )

        assert output_infer["sentences"] == ["Hello World", "Hi There"]
        assert "log_probs" in output_infer.keys()

        # Verify padding was called
        assert mock_pad.call_count == 2


@pytest.mark.run_only_on("GPU")
def test_initialization(deployable):
    """Test initialization of the deployable class."""
    assert deployable.nemo_checkpoint_filepath == "dummy.nemo"
    assert deployable.max_batch_size == 32
    assert deployable.enable_cuda_graphs is True


@pytest.mark.run_only_on("GPU")
def test_generate_without_cuda_graphs(deployable):
    """Test text generation without CUDA graphs."""
    # Temporarily disable CUDA graphs
    deployable.enable_cuda_graphs = False

    prompts = ["Hello", "World"]
    inference_params = CommonInferenceParams(
        temperature=1.0, top_k=1, top_p=0.0, num_tokens_to_generate=256, return_log_probs=False
    )

    # Mock the generate method
    with patch.object(deployable.mcore_engine, "generate") as mock_generate:
        mock_result = MagicMock()
        mock_result.generated_text = "Generated text"
        mock_generate.return_value = [mock_result, mock_result]

        results = deployable.generate(prompts, inference_params)
        assert len(results) == 2
        mock_generate.assert_called_once_with(prompts=prompts, add_BOS=False, common_inference_params=inference_params)


@pytest.mark.run_only_on("GPU")
def test_generate_with_cuda_graphs(deployable):
    """Test text generation with CUDA graphs enabled."""
    # Ensure CUDA graphs is enabled
    deployable.enable_cuda_graphs = True
    deployable.max_batch_size = 4

    prompts = ["Hello", "World"]
    inference_params = CommonInferenceParams(
        temperature=1.0, top_k=1, top_p=0.0, num_tokens_to_generate=256, return_log_probs=False
    )

    # Mock the generate method
    with patch.object(deployable.mcore_engine, "generate") as mock_generate:
        mock_result1 = MagicMock()
        mock_result1.generated_text = "Generated text 1"
        mock_result2 = MagicMock()
        mock_result2.generated_text = "Generated text 2"
        mock_result_pad = MagicMock()
        mock_result_pad.generated_text = "Padding text"
        mock_generate.return_value = [mock_result1, mock_result2, mock_result_pad, mock_result_pad]

        results = deployable.generate(prompts, inference_params)

        # Should only return the actual results, not the padding
        assert len(results) == 2

        # Check that the padding was applied in the call
        called_args = mock_generate.call_args[1]
        assert len(called_args["prompts"]) == 4  # Should pad to max_batch_size
        assert called_args["prompts"][:2] == prompts  # Original prompts should be first
        assert called_args["add_BOS"] is False
        assert called_args["common_inference_params"] == inference_params


@pytest.mark.run_only_on("GPU")
def test_apply_chat_template(deployable):
    """Test chat template application."""
    messages = [{"role": "user", "content": "Hello"}]

    # Set up jinja2 mock

    template_mock = MagicMock()
    template_mock.render.return_value = "Rendered template with Hello"

    with patch("nemo_deploy.nlp.megatronllm_deployable.Template", return_value=template_mock):
        template = deployable.apply_chat_template(messages)
        assert template == "Rendered template with Hello"
        template_mock.render.assert_called_once()


@pytest.mark.run_only_on("GPU")
def test_remove_eos_token(deployable):
    """Test EOS token removal."""
    texts = ["Hello<eos>", "World", "Test<eos>"]
    cleaned_texts = deployable.remove_eos_token(texts)
    assert cleaned_texts == ["Hello", "World", "Test"]


@pytest.mark.run_only_on("GPU")
def test_str_to_dict(deployable):
    """Test string to dictionary conversion."""
    json_str = '{"key": "value"}'
    result = deployable.str_to_dict(json_str)
    assert isinstance(result, dict)
    assert result["key"] == "value"


@pytest.mark.run_only_on("GPU")
def test_triton_input_output(deployable):
    """Test Triton input and output tensor definitions."""
    # Mock the Tensor class from pytriton.model_config
    with patch("nemo_deploy.nlp.megatronllm_deployable.Tensor") as mock_tensor:
        # Set up mock to return itself for testing
        mock_tensor.side_effect = lambda name, shape, dtype, optional=False: MagicMock(
            name=name, shape=shape, dtype=dtype, optional=optional
        )

        inputs = deployable.get_triton_input
        outputs = deployable.get_triton_output

        # Extract mock calls to see what was created
        input_calls = mock_tensor.call_args_list[:11]  # First 9 calls are for inputs
        output_calls = mock_tensor.call_args_list[11:]  # Rest are for outputs

        # Check inputs (simplified to just check count and first param names)
        assert len(input_calls) == 11
        input_names = [call[1]["name"] for call in input_calls]
        assert "prompts" in input_names
        assert "max_length" in input_names
        assert "max_batch_size" in input_names
        assert "top_k" in input_names
        assert "top_p" in input_names
        assert "temperature" in input_names
        assert "random_seed" in input_names
        assert "compute_logprob" in input_names
        assert "apply_chat_template" in input_names

        # Check outputs
        assert len(output_calls) == 3
        output_names = [call[1]["name"] for call in output_calls]
        assert "sentences" in output_names
        assert "log_probs" in output_names


@pytest.mark.run_only_on("GPU")
def test_infer_fn_basic(deployable):
    """Test basic functionality of _infer_fn method."""
    prompts = ["Hello", "World"]

    # Mock the generate method and remove_eos_token
    with (
        patch.object(deployable, "generate") as mock_generate,
        patch.object(deployable, "remove_eos_token") as mock_remove_eos,
    ):
        # Set up mock results
        mock_result1 = MagicMock()
        mock_result1.generated_text = "Generated text 1"
        mock_result1.generated_log_probs = [0.1, 0.2, 0.3]

        mock_result2 = MagicMock()
        mock_result2.generated_text = "Generated text 2"
        mock_result2.generated_log_probs = [0.4, 0.5]

        mock_generate.return_value = [mock_result1, mock_result2]
        mock_remove_eos.return_value = ["Generated text 1", "Generated text 2"]

        # Test without log probabilities
<<<<<<< HEAD
        (output_texts, output_log_probs) = deployable._infer_fn(
=======
        output_infer = deployable._infer_fn(
>>>>>>> e6d7085f
            prompts=prompts,
            temperature=1.0,
            top_k=1,
            top_p=0.0,
            num_tokens_to_generate=256,
            log_probs=False,
            apply_chat_template=False,
        )

        assert output_infer["sentences"] == ["Generated text 1", "Generated text 2"]
        assert not "log_probs" in output_infer.keys()

        # Verify generate was called with correct parameters
        mock_generate.assert_called_once()
        call_args = mock_generate.call_args[0]
        assert call_args[0] == prompts

        # Verify CommonInferenceParams
        inference_params = mock_generate.call_args[0][1]
        assert inference_params.temperature == 1.0
        assert inference_params.top_k == 1
        assert inference_params.top_p == 0.0
        assert inference_params.num_tokens_to_generate == 256
        assert inference_params.return_log_probs is False


@pytest.mark.run_only_on("GPU")
def test_infer_fn_with_log_probs(deployable):
    """Test _infer_fn method with log probabilities enabled."""
    prompts = ["Hello"]

    with (
        patch.object(deployable, "generate") as mock_generate,
        patch.object(deployable, "remove_eos_token") as mock_remove_eos,
        patch("torch.tensor") as mock_tensor,
    ):
        # Set up mock results
        mock_result = MagicMock()
        mock_result.generated_text = "Generated text"
        mock_result.generated_log_probs = [0.1, 0.2, 0.3]

        mock_generate.return_value = [mock_result]
        mock_remove_eos.return_value = ["Generated text"]

        # Mock torch.tensor to return a mock tensor with cpu().detach().numpy()
        mock_tensor_instance = MagicMock()
        mock_tensor_instance.cpu.return_value.detach.return_value.numpy.return_value = np.array([0.1, 0.2, 0.3])
        mock_tensor.return_value = mock_tensor_instance

        # Test with log probabilities
<<<<<<< HEAD
        (output_texts, output_log_probs) = deployable._infer_fn(
=======
        output_infer = deployable._infer_fn(
>>>>>>> e6d7085f
            prompts=prompts,
            temperature=1.0,
            top_k=1,
            top_p=0.0,
            num_tokens_to_generate=256,
            log_probs=True,
            apply_chat_template=False,
        )

        assert output_infer["sentences"] == ["Generated text"]
        assert "log_probs" in output_infer.keys()
        assert len(output_infer["log_probs"]) == 1

        # Verify torch.tensor was called with log probs
        mock_tensor.assert_called_once_with([0.1, 0.2, 0.3])


@pytest.mark.run_only_on("GPU")
def test_infer_fn_with_chat_template(deployable):
    """Test _infer_fn method with chat template application."""
    prompts = [{"role": "user", "content": "Hello"}]

    with (
        patch.object(deployable, "generate") as mock_generate,
        patch.object(deployable, "remove_eos_token") as mock_remove_eos,
        patch.object(deployable, "apply_chat_template") as mock_apply_template,
    ):
        # Set up mocks
        mock_apply_template.return_value = "Templated: Hello"
        mock_result = MagicMock()
        mock_result.generated_text = "Generated response"
        mock_generate.return_value = [mock_result]
        mock_remove_eos.return_value = ["Generated response"]

        # Test with chat template
<<<<<<< HEAD
        (output_texts, output_log_probs) = deployable._infer_fn(
=======
        output_infer = deployable._infer_fn(
>>>>>>> e6d7085f
            prompts=prompts,
            temperature=1.0,
            top_k=1,
            top_p=0.0,
            num_tokens_to_generate=256,
            log_probs=False,
            apply_chat_template=True,
        )

        assert output_infer["sentences"] == ["Generated response"]
        assert not "log_probs" in output_infer.keys()

        # Verify chat template was applied
        mock_apply_template.assert_called_once_with({"role": "user", "content": "Hello"})

        # Verify generate was called with templated prompt
        call_args = mock_generate.call_args[0]
        assert call_args[0] == ["Templated: Hello"]


@pytest.mark.run_only_on("GPU")
def test_infer_fn_with_distributed(deployable):
    """Test _infer_fn method with distributed training setup."""
    prompts = ["Hello", "World"]

    with (
        patch.object(deployable, "generate") as mock_generate,
        patch.object(deployable, "remove_eos_token") as mock_remove_eos,
        patch("torch.distributed.is_initialized", return_value=True),
        patch("torch.distributed.get_world_size", return_value=2),
        patch("torch.distributed.broadcast") as mock_broadcast,
        patch("nemo_deploy.nlp.megatronllm_deployable.broadcast_list") as mock_broadcast_list,
    ):
        # Set up mock results
        mock_result = MagicMock()
        mock_result.generated_text = "Generated text"
        mock_generate.return_value = [mock_result, mock_result]
        mock_remove_eos.return_value = ["Generated text", "Generated text"]

        # Test with distributed setup
<<<<<<< HEAD
        (output_texts, output_log_probs) = deployable._infer_fn(
=======
        output_infer = deployable._infer_fn(
>>>>>>> e6d7085f
            prompts=prompts,
            temperature=1.0,
            top_k=1,
            top_p=0.0,
            num_tokens_to_generate=256,
            log_probs=False,
            apply_chat_template=False,
        )

        assert output_infer["sentences"] == ["Generated text", "Generated text"]
        assert not "log_probs" in output_infer.keys()

        # Verify distributed operations were called
        mock_broadcast.assert_called_once()
        assert mock_broadcast_list.call_count == 2  # One for prompts, one for parameters


@pytest.mark.run_only_on("GPU")
def test_infer_fn_empty_log_probs(deployable):
    """Test _infer_fn method when log probabilities are empty."""
    prompts = ["Hello"]

    with (
        patch.object(deployable, "generate") as mock_generate,
        patch.object(deployable, "remove_eos_token") as mock_remove_eos,
        patch("torch.tensor") as mock_tensor,
    ):
        # Set up mock results with empty log probs
        mock_result = MagicMock()
        mock_result.generated_text = "Generated text"
        mock_result.generated_log_probs = []

        mock_generate.return_value = [mock_result]
        mock_remove_eos.return_value = ["Generated text"]

        # Mock torch.tensor to return empty array
        mock_tensor_instance = MagicMock()
        mock_tensor_instance.cpu.return_value.detach.return_value.numpy.return_value = np.array([])
        mock_tensor.return_value = mock_tensor_instance

        # Test with log probabilities but empty results
<<<<<<< HEAD
        (output_texts, output_log_probs) = deployable._infer_fn(
=======
        output_infer = deployable._infer_fn(
>>>>>>> e6d7085f
            prompts=prompts,
            temperature=1.0,
            top_k=1,
            top_p=0.0,
            num_tokens_to_generate=256,
            log_probs=True,
            apply_chat_template=False,
        )

        assert output_infer["sentences"] == ["Generated text"]
        assert "log_probs" in output_infer.keys()
        # When log probs are empty, should default to [0]
        assert len(output_infer["log_probs"]) == 1


@pytest.mark.run_only_on("GPU")
def test_ray_infer_fn_basic(deployable):
    """Test basic functionality of ray_infer_fn method."""
    inputs = {
        "prompts": ["Hello", "World"],
        "temperature": 1.0,
        "top_k": 1,
        "top_p": 0.0,
        "max_length": 256,
        "compute_logprob": False,
        "apply_chat_template": False,
    }

    # Mock the _infer_fn method
    with patch.object(deployable, "_infer_fn") as mock_infer_fn:
        mock_infer_fn.return_value = {
            "sentences": ["Generated text 1", "Generated text 2"]
        }

        result = deployable.ray_infer_fn(inputs)
        assert result == {"sentences": ["Generated text 1", "Generated text 2"]}

        # Verify _infer_fn was called with correct parameters
        mock_infer_fn.assert_called_once_with(
            prompts=["Hello", "World"],
            temperature=1.0,
            top_k=1,
            top_p=0.0,
            num_tokens_to_generate=256,
            log_probs=False,
            apply_chat_template=False,
            text_only=True,
            top_logprobs=0,
            echo=False,
        )


@pytest.mark.run_only_on("GPU")
def test_ray_infer_fn_with_defaults(deployable):
    """Test ray_infer_fn method with default parameters."""
    inputs = {"prompts": ["Hello"]}

    # Mock the _infer_fn method
    with patch.object(deployable, "_infer_fn") as mock_infer_fn:
        mock_infer_fn.return_value = {"sentences": ["Generated text"]}

        result = deployable.ray_infer_fn(inputs)

        assert result == {"sentences": ["Generated text"]}

        # Verify _infer_fn was called with default parameters
        mock_infer_fn.assert_called_once_with(
            prompts=["Hello"],
            temperature=1.0,  # default
            top_k=0.0,  # default
            top_p=0.0,  # default
            num_tokens_to_generate=256,  # default
            log_probs=False,  # default
            apply_chat_template=False,  # default
            text_only=True,
            top_logprobs=0,
            echo=False,
        )


@pytest.mark.run_only_on("GPU")
def test_ray_infer_fn_with_log_probs(deployable):
    """Test ray_infer_fn method with log probabilities enabled."""
    inputs = {"prompts": ["Hello"], "compute_logprob": True}

    # Mock the _infer_fn method
    with patch.object(deployable, "_infer_fn") as mock_infer_fn:
        mock_log_probs = np.array([[0.1, 0.2, 0.3]])
        mock_infer_fn.return_value = {
            "sentences": ["Generated text"],
            "log_probs": mock_log_probs,
        }

        result = deployable.ray_infer_fn(inputs)

        assert result == {"sentences": ["Generated text"], "log_probs": mock_log_probs}

        # Verify _infer_fn was called with log_probs=True
        mock_infer_fn.assert_called_once()
        call_kwargs = mock_infer_fn.call_args[1]
        assert call_kwargs["log_probs"] is True


@pytest.mark.run_only_on("GPU")
def test_ray_infer_fn_with_chat_template(deployable):
    """Test ray_infer_fn method with chat template enabled."""
    inputs = {"prompts": [{"role": "user", "content": "Hello"}], "apply_chat_template": True}

    # Mock the _infer_fn method
    with patch.object(deployable, "_infer_fn") as mock_infer_fn:
        mock_infer_fn.return_value = {"sentences": ["Generated response"]}

        result = deployable.ray_infer_fn(inputs)

        assert result == {"sentences": ["Generated response"]}

        # Verify _infer_fn was called with apply_chat_template=True
        mock_infer_fn.assert_called_once()
        call_kwargs = mock_infer_fn.call_args[1]
        assert call_kwargs["apply_chat_template"] is True
        assert call_kwargs["prompts"] == [{"role": "user", "content": "Hello"}]


@pytest.mark.run_only_on("GPU")
def test_ray_infer_fn_empty_prompts(deployable):
    """Test ray_infer_fn method with empty prompts list."""
    inputs = {}

    # Mock the _infer_fn method
    with patch.object(deployable, "_infer_fn") as mock_infer_fn:
        mock_infer_fn.return_value = {"sentences": []}

        result = deployable.ray_infer_fn(inputs)

        assert result == {"sentences": []}

        # Verify _infer_fn was called with empty prompts
        mock_infer_fn.assert_called_once()
        call_kwargs = mock_infer_fn.call_args[1]
        assert call_kwargs["prompts"] == []


@pytest.mark.run_only_on("GPU")
def test_ray_infer_fn_all_parameters(deployable):
    """Test ray_infer_fn method with all parameters specified."""
    inputs = {
        "prompts": ["Test prompt"],
        "temperature": 0.7,
        "top_k": 50,
        "top_p": 0.9,
        "max_length": 512,
        "compute_logprob": True,
        "apply_chat_template": True,
    }

    # Mock the _infer_fn method
    with patch.object(deployable, "_infer_fn") as mock_infer_fn:
        mock_log_probs = np.array([[0.1, 0.2]])
        mock_infer_fn.return_value = {
            "sentences": ["Generated response"],
            "log_probs": mock_log_probs,
        }

        result = deployable.ray_infer_fn(inputs)

        assert result == {"sentences": ["Generated response"], "log_probs": mock_log_probs}

        # Verify _infer_fn was called with all specified parameters
        mock_infer_fn.assert_called_once_with(
            prompts=["Test prompt"],
            temperature=0.7,
            top_k=50,
            top_p=0.9,
            num_tokens_to_generate=512,
            log_probs=True,
            apply_chat_template=True,
            text_only=True,
            top_logprobs=0,
            echo=False,
        )
<|MERGE_RESOLUTION|>--- conflicted
+++ resolved
@@ -59,10 +59,10 @@
 @pytest.mark.run_only_on("GPU")
 def test_megatron_llm_deploy():
     """Test the MegatronLLMDeploy class also returns MegatronLLMDeployableNemo2 instance."""
-    with patch('nemo_deploy.nlp.megatronllm_deployable.nemo_checkpoint_version') as mock_version:
-        with patch('nemo_deploy.nlp.megatronllm_deployable.NEMO2', 'nemo2'):
-            mock_version.return_value = 'nemo2'
-            with patch.object(MegatronLLMDeployableNemo2, '__init__', return_value=None) as mock_init:
+    with patch("nemo_deploy.nlp.megatronllm_deployable.nemo_checkpoint_version") as mock_version:
+        with patch("nemo_deploy.nlp.megatronllm_deployable.NEMO2", "nemo2"):
+            mock_version.return_value = "nemo2"
+            with patch.object(MegatronLLMDeployableNemo2, "__init__", return_value=None) as mock_init:
                 deployable = MegatronLLMDeploy.get_deployable(
                     nemo_checkpoint_filepath="test.nemo",
                     num_devices=2,
@@ -75,7 +75,7 @@
                     random_seed=42,
                     enable_flash_decode=True,
                     enable_cuda_graphs=True,
-                    legacy_ckpt=True
+                    legacy_ckpt=True,
                 )
 
                 # Verify the correct instance is returned
@@ -86,9 +86,9 @@
 @pytest.mark.run_only_on("GPU")
 def test_megatron_llm_deploy_unsupported_version():
     """Test the MegatronLLMDeploy class with nemo1 checkpoint version."""
-    with patch('nemo_deploy.nlp.megatronllm_deployable.nemo_checkpoint_version') as mock_version:
-        with patch('nemo_deploy.nlp.megatronllm_deployable.NEMO2', 'nemo2'):
-            mock_version.return_value = 'nemo1'  # Different from NEMO2
+    with patch("nemo_deploy.nlp.megatronllm_deployable.nemo_checkpoint_version") as mock_version:
+        with patch("nemo_deploy.nlp.megatronllm_deployable.NEMO2", "nemo2"):
+            mock_version.return_value = "nemo1"  # Different from NEMO2
             with pytest.raises(Exception, match="Only NeMo 2.0 checkpoint is supported"):
                 MegatronLLMDeploy.get_deployable(nemo_checkpoint_filepath="test.nemo")
 
@@ -172,10 +172,7 @@
 @pytest.mark.run_only_on("GPU")
 def test_generate_other_ranks_exit_signal(deployable):
     """Test generate_other_ranks method when receiving exit signal."""
-    with (
-        patch("torch.distributed.broadcast") as mock_broadcast,
-        patch("torch.empty") as mock_empty
-    ):
+    with patch("torch.distributed.broadcast") as mock_broadcast, patch("torch.empty") as mock_empty:
         # Mock the message tensor to return 1 (exit signal)
         mock_message = MagicMock()
         mock_message.__eq__ = MagicMock(return_value=False)  # Not equal to 0
@@ -194,7 +191,7 @@
         patch("torch.distributed.broadcast") as mock_broadcast,
         patch("torch.empty") as mock_empty,
         patch("nemo_deploy.nlp.megatronllm_deployable.broadcast_list") as mock_broadcast_list,
-        patch.object(deployable, "generate") as mock_generate
+        patch.object(deployable, "generate") as mock_generate,
     ):
         # Mock the message tensor to return 0 first (continue), then 1 (exit)
         mock_message = MagicMock()
@@ -204,7 +201,7 @@
         # Mock broadcast_list returns
         mock_broadcast_list.side_effect = [
             ["test prompt"],  # prompts
-            [1.0, 1, 0.0, 256, False]  # inference parameters
+            [1.0, 1, 0.0, 256, False],  # inference parameters
         ]
 
         deployable.generate_other_ranks()
@@ -225,7 +222,7 @@
     with (
         patch.object(deployable, "generate") as mock_generate,
         patch.object(deployable, "remove_eos_token") as mock_remove_eos,
-        patch("nemo_deploy.nlp.megatronllm_deployable.dict_to_str") as mock_dict_to_str
+        patch("nemo_deploy.nlp.megatronllm_deployable.dict_to_str") as mock_dict_to_str,
     ):
         mock_result = MagicMock()
         mock_result.generated_text = "Generated text"
@@ -237,12 +234,7 @@
 
         # Test the underlying inference logic with top_logprobs
         output_infer = deployable._infer_fn(
-            prompts=prompts,
-            top_logprobs=5,
-            temperature=1.0,
-            top_k=1,
-            top_p=0.0,
-            num_tokens_to_generate=256
+            prompts=prompts, top_logprobs=5, temperature=1.0, top_k=1, top_p=0.0, num_tokens_to_generate=256
         )
 
         assert output_infer["sentences"] == ["Generated text"]
@@ -274,18 +266,11 @@
 
         # Mock torch.tensor to return appropriate tensor
         mock_tensor_instance = MagicMock()
-        mock_tensor_instance.cpu.return_value.detach.return_value.numpy.return_value = (
-            np.array([0.1, 0.2, 0.3, 0.4])
-        )
+        mock_tensor_instance.cpu.return_value.detach.return_value.numpy.return_value = np.array([0.1, 0.2, 0.3, 0.4])
         mock_tensor.return_value = mock_tensor_instance
 
         # Test with echo=True and log probabilities
-        output_infer = deployable._infer_fn(
-            prompts=prompts,
-            echo=True,
-            log_probs=True,
-            text_only=True
-        )
+        output_infer = deployable._infer_fn(prompts=prompts, echo=True, log_probs=True, text_only=True)
 
         assert output_infer["sentences"] == ["Hello World"]
         assert "log_probs" in output_infer.keys()
@@ -310,11 +295,7 @@
         mock_generate.return_value = [mock_result]
         mock_remove_eos.return_value = [mock_result]  # When text_only=False, returns full result object
 
-        output_infer = deployable._infer_fn(
-            prompts=prompts,
-            echo=True,
-            text_only=False
-        )
+        output_infer = deployable._infer_fn(prompts=prompts, echo=True, text_only=False)
 
         assert output_infer["sentences"] == [mock_result]
 
@@ -328,7 +309,7 @@
         patch.object(deployable, "generate") as mock_generate,
         patch.object(deployable, "remove_eos_token") as mock_remove_eos,
         patch("torch.tensor") as mock_tensor,
-        patch("numpy.pad") as mock_pad
+        patch("numpy.pad") as mock_pad,
     ):
         # Set up mock results with different prompt log prob lengths
         mock_result1 = MagicMock()
@@ -360,14 +341,10 @@
         # Mock numpy.pad to simulate padding behavior
         mock_pad.side_effect = [
             np.array([0.1, 0.2, 0.3, 0.4]),  # First array doesn't need padding
-            np.array([0.5, 0.6, 0, 0])       # Second array padded to length 4
+            np.array([0.5, 0.6, 0, 0]),  # Second array padded to length 4
         ]
 
-        output_infer = deployable._infer_fn(
-            prompts=prompts,
-            echo=True,
-            log_probs=True
-        )
+        output_infer = deployable._infer_fn(prompts=prompts, echo=True, log_probs=True)
 
         assert output_infer["sentences"] == ["Hello World", "Hi There"]
         assert "log_probs" in output_infer.keys()
@@ -534,11 +511,7 @@
         mock_remove_eos.return_value = ["Generated text 1", "Generated text 2"]
 
         # Test without log probabilities
-<<<<<<< HEAD
-        (output_texts, output_log_probs) = deployable._infer_fn(
-=======
         output_infer = deployable._infer_fn(
->>>>>>> e6d7085f
             prompts=prompts,
             temperature=1.0,
             top_k=1,
@@ -589,11 +562,7 @@
         mock_tensor.return_value = mock_tensor_instance
 
         # Test with log probabilities
-<<<<<<< HEAD
-        (output_texts, output_log_probs) = deployable._infer_fn(
-=======
         output_infer = deployable._infer_fn(
->>>>>>> e6d7085f
             prompts=prompts,
             temperature=1.0,
             top_k=1,
@@ -629,11 +598,7 @@
         mock_remove_eos.return_value = ["Generated response"]
 
         # Test with chat template
-<<<<<<< HEAD
-        (output_texts, output_log_probs) = deployable._infer_fn(
-=======
         output_infer = deployable._infer_fn(
->>>>>>> e6d7085f
             prompts=prompts,
             temperature=1.0,
             top_k=1,
@@ -674,11 +639,7 @@
         mock_remove_eos.return_value = ["Generated text", "Generated text"]
 
         # Test with distributed setup
-<<<<<<< HEAD
-        (output_texts, output_log_probs) = deployable._infer_fn(
-=======
         output_infer = deployable._infer_fn(
->>>>>>> e6d7085f
             prompts=prompts,
             temperature=1.0,
             top_k=1,
@@ -720,11 +681,7 @@
         mock_tensor.return_value = mock_tensor_instance
 
         # Test with log probabilities but empty results
-<<<<<<< HEAD
-        (output_texts, output_log_probs) = deployable._infer_fn(
-=======
         output_infer = deployable._infer_fn(
->>>>>>> e6d7085f
             prompts=prompts,
             temperature=1.0,
             top_k=1,
@@ -755,9 +712,7 @@
 
     # Mock the _infer_fn method
     with patch.object(deployable, "_infer_fn") as mock_infer_fn:
-        mock_infer_fn.return_value = {
-            "sentences": ["Generated text 1", "Generated text 2"]
-        }
+        mock_infer_fn.return_value = {"sentences": ["Generated text 1", "Generated text 2"]}
 
         result = deployable.ray_infer_fn(inputs)
         assert result == {"sentences": ["Generated text 1", "Generated text 2"]}
@@ -813,10 +768,7 @@
     # Mock the _infer_fn method
     with patch.object(deployable, "_infer_fn") as mock_infer_fn:
         mock_log_probs = np.array([[0.1, 0.2, 0.3]])
-        mock_infer_fn.return_value = {
-            "sentences": ["Generated text"],
-            "log_probs": mock_log_probs,
-        }
+        mock_infer_fn.return_value = {"sentences": ["Generated text"], "log_probs": mock_log_probs}
 
         result = deployable.ray_infer_fn(inputs)
 
@@ -883,10 +835,7 @@
     # Mock the _infer_fn method
     with patch.object(deployable, "_infer_fn") as mock_infer_fn:
         mock_log_probs = np.array([[0.1, 0.2]])
-        mock_infer_fn.return_value = {
-            "sentences": ["Generated response"],
-            "log_probs": mock_log_probs,
-        }
+        mock_infer_fn.return_value = {"sentences": ["Generated response"], "log_probs": mock_log_probs}
 
         result = deployable.ray_infer_fn(inputs)
 
@@ -904,4 +853,4 @@
             text_only=True,
             top_logprobs=0,
             echo=False,
-        )
+        )