# Copyright (c) 2025, NVIDIA CORPORATION.  All rights reserved.
#
# Licensed under the Apache License, Version 2.0 (the "License");
# you may not use this file except in compliance with the License.
# You may obtain a copy of the License at
#
#     http://www.apache.org/licenses/LICENSE-2.0
#
# Unless required by applicable law or agreed to in writing, software
# distributed under the License is distributed on an "AS IS" BASIS,
# WITHOUT WARRANTIES OR CONDITIONS OF ANY KIND, either express or implied.
# See the License for the specific language governing permissions and
# limitations under the License.


import numpy as np
import pytest
<<<<<<< HEAD
from unittest.mock import Mock, patch
=======
>>>>>>> 9097022b
from nemo_deploy.deploy_base import DeployBase, ITritonDeployable


# Create a mock implementation of ITritonDeployable
class MockTritonDeployable(ITritonDeployable):
    def get_triton_input(self):
        pass

    def get_triton_output(self):
        pass

    def triton_infer_fn(self, **inputs: np.ndarray):
        pass


# Create a concrete implementation of DeployBase for testing
class TestDeployBase(DeployBase):
    def deploy(self):
        pass

    def serve(self):
        pass

    def run(self):
        pass

    def stop(self):
        pass


@pytest.fixture
def deploy_base():
    return TestDeployBase(
        triton_model_name="test_model",
        triton_model_version=1,
        model=MockTritonDeployable(),
        max_batch_size=64,
        http_port=8000,
        grpc_port=8001,
        address="0.0.0.0",
        allow_grpc=True,
        allow_http=True,
        streaming=False,
    )


def test_init_default_values():
    """Test initialization with default values"""
    deploy = TestDeployBase(triton_model_name="test_model")
    assert deploy.triton_model_name == "test_model"
    assert deploy.triton_model_version == 1
    assert deploy.max_batch_size == 128
    assert deploy.model is None
    assert deploy.http_port == 8000
    assert deploy.grpc_port == 8001
    assert deploy.address == "0.0.0.0"
    assert deploy.triton is None
    assert deploy.allow_grpc is True
    assert deploy.allow_http is True
    assert deploy.streaming is False


def test_init_custom_values():
    """Test initialization with custom values"""
    model = MockTritonDeployable()
    deploy = TestDeployBase(
        triton_model_name="custom_model",
        triton_model_version=2,
        model=model,
        max_batch_size=32,
        http_port=9000,
        grpc_port=9001,
        address="127.0.0.1",
        allow_grpc=False,
        allow_http=False,
        streaming=True,
    )
    assert deploy.triton_model_name == "custom_model"
    assert deploy.triton_model_version == 2
    assert deploy.max_batch_size == 32
    assert deploy.model == model
    assert deploy.http_port == 9000
    assert deploy.grpc_port == 9001
    assert deploy.address == "127.0.0.1"
    assert deploy.allow_grpc is False
    assert deploy.allow_http is False
    assert deploy.streaming is True


def test_is_model_deployable_valid(deploy_base):
    """Test _is_model_deployable with a valid model"""
    assert deploy_base._is_model_deployable() is True


def test_is_model_deployable_invalid():
    """Test _is_model_deployable with an invalid model"""
    deploy = TestDeployBase(triton_model_name="test_model", model=object())
    with pytest.raises(Exception) as exc_info:
        deploy._is_model_deployable()
    assert "This model is not deployable to Triton" in str(exc_info.value)


def test_abstract_methods():
    """Test that DeployBase cannot be instantiated directly"""
    with pytest.raises(TypeError):
        DeployBase(triton_model_name="test_model")


def test_abstract_methods_implementation():
    """Test that all abstract methods must be implemented"""

    class IncompleteDeployBase(DeployBase):
        pass

    with pytest.raises(TypeError):
        IncompleteDeployBase(triton_model_name="test_model")<|MERGE_RESOLUTION|>--- conflicted
+++ resolved
@@ -15,10 +15,6 @@
 
 import numpy as np
 import pytest
-<<<<<<< HEAD
-from unittest.mock import Mock, patch
-=======
->>>>>>> 9097022b
 from nemo_deploy.deploy_base import DeployBase, ITritonDeployable
 
 
